--- conflicted
+++ resolved
@@ -279,7 +279,6 @@
     }
 }
 
-<<<<<<< HEAD
 /// Retrieves a raw embedding vector from the vector store by its ID.
 ///
 /// This function performs the following steps to retrieve the embedding:
@@ -365,8 +364,6 @@
     Ok(embedding)
 }
 
-=======
->>>>>>> 9c6eaa21
 fn read_embedding(
     bufman: Arc<BufferManager>,
     offset: u32,
@@ -512,7 +509,6 @@
     let mut index = |embeddings: Vec<(RawVectorEmbedding, Hash)>,
                      last_embedding_offset: EmbeddingOffset|
      -> Result<(), WaCustomError> {
-<<<<<<< HEAD
         let mut quantization_arc = vec_store.quantization_metric.clone();
         if quantization_arc.get().needs_training() {
             let quantization = quantization_arc.get();
@@ -525,24 +521,16 @@
             quantization_arc.update(new_quantization);
         }
         let quantization = quantization_arc.get();
-=======
->>>>>>> 9c6eaa21
         let results: Vec<()> = embeddings
             .into_par_iter()
             .map(|(raw_emb, version)| {
                 let lp = &vec_store.levels_prob;
                 let iv = get_max_insert_level(rand::random::<f32>().into(), lp.clone());
-<<<<<<< HEAD
-                let quantized_vec =
-                    Arc::new(quantization.quantize(&raw_emb.raw_vec, vec_store.storage_type));
-=======
                 let quantized_vec = Arc::new(
-                    vec_store
-                        .quantization_metric
+                    quantization
                         .quantize(&raw_emb.raw_vec, vec_store.storage_type)
                         .expect("Quantization failed"),
                 );
->>>>>>> 9c6eaa21
                 let embedding = QuantizedVectorEmbedding {
                     quantized_vec,
                     hash_vec: raw_emb.hash_vec,
@@ -896,12 +884,8 @@
     };
     let mut nn = ArcShift::new(MergedNode::new(HNSWLevel(cur_level as u8)));
     nn.get().set_prop_ready(Arc::new(node_prop));
-
     nn.get().add_ready_neighbors(nbs.clone());
-<<<<<<< HEAD
-=======
-    // TODO: Initialize with appropriate version ID
->>>>>>> 9c6eaa21
+
     let lz_item = LazyItem::from_arcshift(version, nn.clone());
 
     for (nbr1, cs) in nbs.into_iter() {
