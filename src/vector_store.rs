--- conflicted
+++ resolved
@@ -705,11 +705,7 @@
 
     nn.get().add_ready_neighbors(nbs.clone());
     // TODO: Initialize with appropriate version ID
-<<<<<<< HEAD
-    let lz_item = LazyItem::from_arcshift(VersionId(0), nn.clone());
-=======
     let lz_item = LazyItem::from_arcshift(0.into(), nn.clone());
->>>>>>> 86874305
 
     for (nbr1, cs) in nbs.into_iter() {
         if let LazyItem::Valid {
