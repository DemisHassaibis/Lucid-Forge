use crate::distance::DistanceFunction;
use crate::models::common::*;
use crate::models::custom_buffered_writer::CustomBufferedWriter;
use crate::models::file_persist::*;
use crate::models::lazy_load::*;
use crate::models::meta_persist::*;
use crate::models::types::*;
use crate::storage::Storage;
use arcshift::ArcShift;
use byteorder::{LittleEndian, ReadBytesExt, WriteBytesExt};
use lmdb::Transaction;
use lmdb::WriteFlags;
use rayon::iter::IntoParallelIterator;
use rayon::iter::ParallelIterator;
use smallvec::SmallVec;
use std::array::TryFromSliceError;
use std::collections::HashSet;
use std::fs::File;
use std::fs::OpenOptions;
use std::io::Read;
use std::io::Seek;
use std::io::SeekFrom;
use std::io::Write;
use std::sync::Arc;

pub fn ann_search(
    vec_store: Arc<VectorStore>,
    vector_emb: VectorEmbedding,
    cur_entry: LazyItem<MergedNode>,
    cur_level: i8,
) -> Result<Option<Vec<(LazyItem<MergedNode>, MetricResult)>>, WaCustomError> {
    if cur_level == -1 {
        return Ok(Some(vec![]));
    }

    let fvec = vector_emb.raw_vec.clone();
    let mut skipm = HashSet::new();
    skipm.insert(vector_emb.hash_vec.clone());

    let mut cur_node_arc = match cur_entry.clone() {
        LazyItem::Valid {
            data: Some(node), ..
        } => node,
        LazyItem::Valid {
            data: None,
            mut file_index,
            ..
        } => {
            if let Some(file_index) = file_index.get() {
                return Err(WaCustomError::LazyLoadingError(format!(
                    "Node at offset {} needs to be loaded",
<<<<<<< HEAD
                    offset.0
=======
                    file_index
>>>>>>> 0a9e57bd
                )));
            } else {
                return Err(WaCustomError::NodeError(
                    "Current entry is null".to_string(),
                ));
            }
        }
        _ => {
            return Err(WaCustomError::NodeError(
                "Current entry is null".to_string(),
            ))
        }
    };

    let cur_node = cur_node_arc.get();

    let mut prop_arc = cur_node.prop.clone();
    let prop_state = prop_arc.get();

    let node_prop = match &*prop_state {
        PropState::Ready(prop) => prop,
        PropState::Pending(_) => {
            return Err(WaCustomError::NodeError(
                "Node prop is in pending state".to_string(),
            ))
        }
    };

    let z = traverse_find_nearest(
        vec_store.clone(),
        cur_entry.clone(),
        fvec.clone(),
        vector_emb.hash_vec.clone(),
        0,
        &mut skipm,
        cur_level,
        false,
    )?;

    let dist = vec_store
        .distance_metric
        .calculate(&fvec, &node_prop.value)?;

    let z = if z.is_empty() {
        vec![(cur_entry.clone(), dist)]
    } else {
        z
    };

    let result = ann_search(
        vec_store.clone(),
        vector_emb.clone(),
        z[0].0.clone(),
        cur_level - 1,
    )?;

    Ok(add_option_vecs(&result, &Some(z)))
}

pub fn vector_fetch(
    vec_store: Arc<VectorStore>,
    vector_id: VectorId,
) -> Result<Vec<Option<(VectorId, Vec<(VectorId, MetricResult)>)>>, WaCustomError> {
    let mut results = Vec::new();

    for lev in 0..vec_store.max_cache_level {
        let maybe_res = load_vector_id_lsmdb(HNSWLevel(lev), vector_id.clone());
        let neighbors = match maybe_res {
            LazyItem::Valid {
                data: Some(vth), ..
            } => {
                let mut vth = vth.clone();
                let nes: Vec<(VectorId, MetricResult)> = vth
                    .get()
                    .neighbors
                    .iter()
                    .filter_map(|ne| match ne.1.clone() {
                        LazyItem::Valid {
                            data: Some(node), ..
                        } => get_vector_id_from_node(node.clone().get()).map(|id| (id, ne.0)),
                        LazyItem::Valid {
                            data: None,
                            mut file_index,
                            ..
                        } => {
                            if let Some(xloc) = file_index.get() {
                                match load_neighbor_from_db(xloc.clone(), &vec_store) {
                                    Ok(Some(info)) => Some(info),
                                    Ok(None) => None,
                                    Err(e) => {
                                        eprintln!("Error loading neighbor: {}", e);
                                        None
                                    }
                                }
                            } else {
                                None
                                // NonePaste, drop, or click to add files Create pull request
                            }
                        }
                        _ => None,
                    })
                    .collect();
                Some((vector_id.clone(), nes))
            }
            LazyItem::Valid {
                data: None,
                mut file_index,
                ..
            } => {
                if let Some(xloc) = file_index.get() {
                    match load_node_from_persist(xloc.clone(), &vec_store) {
                        Ok(Some((id, neighbors))) => Some((id, neighbors)),
                        Ok(None) => None,
                        Err(e) => {
                            eprintln!("Error loading vector: {}", e);
                            None
                        }
                    }
                } else {
                    None
                }
            }
            _ => None,
        };
        results.push(neighbors);
    }
    Ok(results)
}
fn load_node_from_persist(
    offset: FileIndex,
    vec_store: &Arc<VectorStore>,
) -> Result<Option<(VectorId, Vec<(VectorId, MetricResult)>)>, WaCustomError> {
    // Placeholder function to load vector from database
    // TODO: Implement actual database loading logic
    Err(WaCustomError::LazyLoadingError(
        "Not implemented".to_string(),
    ))
}

// fn get_neighbor_info(nbr: &Neighbour) -> Option<(VectorId, f32)> {
//     let Some(node) = nbr.node.data.clone() else {
//         eprintln!("Neighbour node not initialized");
//         return None;
//     };
//     let guard = node.read().unwrap();

//     let prop_state = match guard.prop.read() {
//         Ok(guard) => guard,
//         Err(e) => {
//             eprintln!("Lock error when reading prop: {}", e);
//             return None;
//         }
//     };

//     match &*prop_state {
//         PropState::Ready(node_prop) => Some((node_prop.id.clone(), nbr.cosine_similarity)),
//         PropState::Pending(_) => {
//             eprintln!("Encountered pending prop state");
//             None
//         }
//     }
// }

fn get_vector_id_from_node(node: &MergedNode) -> Option<VectorId> {
    let mut prop_arc = node.prop.clone();
    match prop_arc.get() {
        PropState::Ready(node_prop) => Some(node_prop.id.clone()),
        PropState::Pending(_) => None,
    }
}

fn load_neighbor_from_db(
    offset: FileIndex,
    vec_store: &Arc<VectorStore>,
) -> Result<Option<(VectorId, MetricResult)>, WaCustomError> {
    // Placeholder function to load neighbor from database
    // TODO: Implement actual database loading logic
    Err(WaCustomError::LazyLoadingError(
        "Not implemented".to_string(),
    ))
}

pub fn write_embedding<W: Write + Seek>(
    writer: &mut W,
    emb: &VectorEmbedding,
) -> Result<u32, WaCustomError> {
    // TODO: select a better value for `N` (number of bytes to pre-allocate)
    let serialized = rkyv::to_bytes::<_, 256>(emb)
        .map_err(|e| WaCustomError::SerializationError(e.to_string()))?;

    let len = serialized.len() as u32;

    let start = writer
        .stream_position()
        .map_err(|e| WaCustomError::FsError(e.to_string()))? as u32;

    writer
        .write_u32::<LittleEndian>(len)
        .map_err(|e| WaCustomError::FsError(e.to_string()))?;

    writer
        .write_all(&serialized)
        .map_err(|e| WaCustomError::FsError(e.to_string()))?;

    Ok(start)
}

fn read_embedding<R: Read + Seek>(
    reader: &mut R,
    offset: u32,
) -> Result<(VectorEmbedding, u32), WaCustomError> {
    reader
        .seek(SeekFrom::Start(offset as u64))
        .map_err(|e| WaCustomError::DeserializationError(e.to_string()))?;

    let len = reader
        .read_u32::<LittleEndian>()
        .map_err(|e| WaCustomError::DeserializationError(e.to_string()))?;

    let mut buf = vec![0; len as usize];

    reader
        .read_exact(&mut buf)
        .map_err(|e| WaCustomError::DeserializationError(e.to_string()))?;

    let emb = unsafe { rkyv::from_bytes_unchecked(&buf) }.map_err(|e| {
        WaCustomError::DeserializationError(format!("Failed to deserialize VectorEmbedding: {}", e))
    })?;

    let next = reader
        .stream_position()
        .map_err(|e| WaCustomError::DeserializationError(e.to_string()))? as u32;

    Ok((emb, next))
}

pub fn insert_embedding(
    vec_store: Arc<VectorStore>,
    emb: &VectorEmbedding,
) -> Result<(), WaCustomError> {
    let env = vec_store.lmdb.env.clone();
    let embedding_db = vec_store.lmdb.embeddings_db.clone();
    let metadata_db = vec_store.lmdb.metadata_db.clone();

    let mut txn = env
        .begin_rw_txn()
        .map_err(|e| WaCustomError::DatabaseError(format!("Failed to begin transaction: {}", e)))?;

    let count_unindexed = match txn.get(*metadata_db, &"count_unindexed") {
        Ok(bytes) => {
            let bytes = bytes.try_into().map_err(|e: TryFromSliceError| {
                WaCustomError::DeserializationError(e.to_string())
            })?;
            u32::from_le_bytes(bytes)
        }
        Err(lmdb::Error::NotFound) => 0,
        Err(err) => return Err(WaCustomError::DatabaseError(err.to_string())),
    };

    let mut file = OpenOptions::new()
        .write(true)
        .create(true)
        .append(true)
        .open("vec_raw.0")
        .map_err(|e| WaCustomError::FsError(e.to_string()))?;

    let offset = write_embedding(&mut file, emb)?.to_le_bytes();

    txn.put(
        *embedding_db,
        &emb.hash_vec.to_string(),
        &offset,
        WriteFlags::empty(),
    )
    .map_err(|e| WaCustomError::DatabaseError(format!("Failed to put data: {}", e)))?;

    txn.put(
        *metadata_db,
        &"count_unindexed",
        &(count_unindexed + 1).to_le_bytes(),
        WriteFlags::empty(),
    )
    .map_err(|e| {
        WaCustomError::DatabaseError(format!("Failed to update `count_unindexed`: {}", e))
    })?;

    txn.commit().map_err(|e| {
        WaCustomError::DatabaseError(format!("Failed to commit transaction: {}", e))
    })?;

    Ok(())
}

pub fn index_embeddings(
    vec_store: Arc<VectorStore>,
    upload_process_batch_size: usize,
) -> Result<(), WaCustomError> {
    let env = vec_store.lmdb.env.clone();
    let metadata_db = vec_store.lmdb.metadata_db.clone();

    let txn = env
        .begin_ro_txn()
        .map_err(|e| WaCustomError::DatabaseError(format!("Failed to begin transaction: {}", e)))?;

    let mut count_indexed = match txn.get(*metadata_db, &"count_indexed") {
        Ok(bytes) => {
            let bytes = bytes.try_into().map_err(|e: TryFromSliceError| {
                WaCustomError::DeserializationError(e.to_string())
            })?;
            u32::from_le_bytes(bytes)
        }
        Err(lmdb::Error::NotFound) => 0,
        Err(err) => return Err(WaCustomError::DatabaseError(err.to_string())),
    };

    let mut count_unindexed = match txn.get(*metadata_db, &"count_unindexed") {
        Ok(bytes) => {
            let bytes = bytes.try_into().map_err(|e: TryFromSliceError| {
                WaCustomError::DeserializationError(e.to_string())
            })?;
            u32::from_le_bytes(bytes)
        }
        Err(lmdb::Error::NotFound) => 0,
        Err(err) => return Err(WaCustomError::DatabaseError(err.to_string())),
    };

    let next_file_offset = match txn.get(*metadata_db, &"next_file_offset") {
        Ok(bytes) => {
            let bytes = bytes.try_into().map_err(|e: TryFromSliceError| {
                WaCustomError::DeserializationError(e.to_string())
            })?;
            u32::from_le_bytes(bytes)
        }
        Err(lmdb::Error::NotFound) => 0,
        Err(err) => return Err(WaCustomError::DatabaseError(err.to_string())),
    };

    txn.abort();

    let mut file = OpenOptions::new()
        .read(true)
        .open("vec_raw.0")
        .map_err(|e| WaCustomError::FsError(e.to_string()))?;

    let metadata = file
        .metadata()
        .map_err(|e| WaCustomError::FsError(e.to_string()))?;
    let len = metadata.len() as u32;

    let mut i = next_file_offset;
    let mut embeddings = Vec::new();

    // `file` is not thread safe, so we have to collect all the embeddings in the current thread
    while i < len {
        let (embedding, next) = read_embedding(&mut file, i)?;
        embeddings.push(embedding);
        i = next;

        if embeddings.len() == upload_process_batch_size || i == len {
            // TODO: handle the errors
            let results: Vec<()> = embeddings
                .into_par_iter()
                .map(|embedding| {
                    let lp = &vec_store.levels_prob;
                    let iv = get_max_insert_level(rand::random::<f32>().into(), lp.clone());

                    index_embedding(
                        vec_store.clone(),
                        None,
                        embedding,
                        vec_store.root_vec.item.clone().get().clone(),
                        vec_store.max_cache_level.try_into().unwrap(),
                        iv.try_into().unwrap(),
                    )
                    .expect("index_embedding failed");
                })
                .collect();

            embeddings = Vec::new();

            let batch_size = results.len() as u32;
            count_indexed += batch_size;
            count_unindexed -= batch_size;

            let mut txn = env.begin_rw_txn().map_err(|e| {
                WaCustomError::DatabaseError(format!("Failed to begin transaction: {}", e))
            })?;

            txn.put(
                *metadata_db,
                &"count_indexed",
                &count_indexed.to_le_bytes(),
                WriteFlags::empty(),
            )
            .map_err(|e| {
                WaCustomError::DatabaseError(format!("Failed to update `count_indexed`: {}", e))
            })?;

            txn.put(
                *metadata_db,
                &"count_unindexed",
                &count_unindexed.to_le_bytes(),
                WriteFlags::empty(),
            )
            .map_err(|e| {
                WaCustomError::DatabaseError(format!("Failed to update `count_unindexed`: {}", e))
            })?;

            txn.put(
                *metadata_db,
                &"next_file_offset",
                &i.to_le_bytes(),
                WriteFlags::empty(),
            )
            .map_err(|e| {
                WaCustomError::DatabaseError(format!("Failed to update `next_file_offset`: {}", e))
            })?;

            txn.commit().map_err(|e| {
                WaCustomError::DatabaseError(format!("Failed to commit transaction: {}", e))
            })?;
        }
    }

    Ok(())
}

pub fn index_embedding(
    vec_store: Arc<VectorStore>,
    parent: Option<LazyItem<MergedNode>>,
    vector_emb: VectorEmbedding,
    cur_entry: LazyItem<MergedNode>,
    cur_level: i8,
    max_insert_level: i8,
) -> Result<(), WaCustomError> {
    if cur_level == -1 {
        return Ok(());
    }

    let fvec = vector_emb.raw_vec.clone();
    let mut skipm = HashSet::new();
    skipm.insert(vector_emb.hash_vec.clone());

    let mut cur_node_arc = match cur_entry.clone() {
        LazyItem::Valid {
            data: Some(node), ..
        } => node,
        LazyItem::Valid {
            data: None,
            mut file_index,
            ..
        } => {
            if let Some(offset) = file_index.get() {
                return Err(WaCustomError::LazyLoadingError(format!(
                    "Node at offset {} needs to be loaded",
                    offset.0
                )));
            } else {
                return Err(WaCustomError::NodeError(
                    "Current entry is null".to_string(),
                ));
            }
        }
        _ => {
            return Err(WaCustomError::NodeError(
                "Current entry is null".to_string(),
            ))
        }
    };

    let cur_node = cur_node_arc.get();

    let mut prop_arc = cur_node.prop.clone();
    let prop_state = prop_arc.get();

    let node_prop = match &*prop_state {
        PropState::Ready(prop) => prop,
        PropState::Pending(_) => {
            return Err(WaCustomError::NodeError(
                "Node prop is in pending state".to_string(),
            ))
        }
    };

    let z = traverse_find_nearest(
        vec_store.clone(),
        cur_entry.clone(),
        fvec.clone(),
        vector_emb.hash_vec.clone(),
        0,
        &mut skipm,
        cur_level,
        true,
    )?;

    let dist = vec_store
        .distance_metric
        .calculate(&fvec, &node_prop.value)?;

    let z = if z.is_empty() {
        vec![(cur_entry.clone(), dist)]
    } else {
        z
    };

    let z_clone: Vec<_> = z.iter().map(|(first, _)| first.clone()).collect();

    if cur_level <= max_insert_level {
        let parent = insert_node_create_edges(
            vec_store.clone(),
            parent,
            fvec,
            vector_emb.hash_vec.clone(),
            z,
            cur_level,
        )
        .expect("Failed insert_node_create_edges");
        index_embedding(
            vec_store.clone(),
            Some(parent),
            vector_emb.clone(),
            z_clone[0].clone(),
            cur_level - 1,
            max_insert_level,
        )?;
    } else {
        index_embedding(
            vec_store.clone(),
            None,
            vector_emb.clone(),
            z_clone[0].clone(),
            cur_level - 1,
            max_insert_level,
        )?;
    }

    Ok(())
}

pub fn queue_node_prop_exec(
    lznode: LazyItem<MergedNode>,
    prop_file: Arc<File>,
    vec_store: Arc<VectorStore>,
) -> Result<(), WaCustomError> {
    let (mut node_arc, location) = match &lznode {
        LazyItem::Valid {
            data: Some(node),
            file_index,
            ..
        } => (node.clone(), file_index.clone().get().clone()),
        LazyItem::Valid {
            data: None,
            file_index,
            ..
        } => {
            if let Some(offset) = file_index.clone().get().clone() {
                return Err(WaCustomError::LazyLoadingError(format!(
                    "Node at offset {} needs to be loaded",
                    offset.0
                )));
            } else {
                return Err(WaCustomError::NodeError("Node is null".to_string()));
            }
        }
        _ => return Err(WaCustomError::NodeError("Node is null".to_string())),
    };

    let node = node_arc.get();
    let mut prop_arc = node.prop.clone();

    let prop_state = prop_arc.get();

    if let PropState::Ready(node_prop) = &*prop_state {
        let prop_location = write_prop_to_file(node_prop, &prop_file);
        node.set_prop_location(prop_location);
    } else {
        return Err(WaCustomError::NodeError(
            "Node prop is not ready".to_string(),
        ));
    }

    for neighbor in node.neighbors.iter() {
        neighbor.1.set_persistence(true);
    }

    // Add the node to exec_queue_nodes
    let mut exec_queue = vec_store.exec_queue_nodes.clone();
    println!("queue length before {}", exec_queue.get().len());
    exec_queue
        .transactional_update(|queue| {
            let mut new_queue = queue.clone();
            new_queue.push(ArcShift::new(lznode.clone()));
            new_queue
        })
        .unwrap();
    println!("queue length after {}", exec_queue.get().len());

    Ok(())
}

pub fn link_prev_version(prev_loc: Option<u32>, offset: u32) {
    // todo , needs to happen in file persist
}

pub fn auto_commit_transaction(
    vec_store: Arc<VectorStore>,
    buf_writer: &mut CustomBufferedWriter,
) -> Result<(), WaCustomError> {
    // Retrieve exec_queue_nodes from vec_store
    let mut exec_queue_nodes_arc = vec_store.exec_queue_nodes.clone();
    let mut exec_queue_nodes = exec_queue_nodes_arc.get().clone();

    for node in exec_queue_nodes.iter_mut() {
        println!("auto_commit_txn");
        persist_node_update_loc(buf_writer, node)?;
    }

    exec_queue_nodes_arc.update(Vec::new());

    Ok(())
}

fn insert_node_create_edges(
    vec_store: Arc<VectorStore>,
    parent: Option<LazyItem<MergedNode>>,
    fvec: Arc<Storage>,
    hs: VectorId,
    nbs: Vec<(LazyItem<MergedNode>, MetricResult)>,
    cur_level: i8,
) -> Result<LazyItem<MergedNode>, WaCustomError> {
    let node_prop = NodeProp {
        id: hs.clone(),
        value: fvec.clone(),
        location: None,
    };
<<<<<<< HEAD
    let mut nn = ArcShift::new(MergedNode::new(VersionId(0), HNSWLevel(cur_level as u8))); // Assuming MergedNode::new exists
=======
    let mut nn = ArcShift::new(MergedNode::new(cur_level as u8));
>>>>>>> 0a9e57bd
    nn.get().set_prop_ready(Arc::new(node_prop));

    nn.get().add_ready_neighbors(nbs.clone());
    // TODO: Initialize with appropriate version ID
    let lz_item = LazyItem::from_arcshift(0, nn.clone());

    for (nbr1, cs) in nbs.into_iter() {
        if let LazyItem::Valid {
            data: Some(mut nbr1_node),
            ..
        } = nbr1.clone()
        {
            let mut neighbor_list: Vec<(LazyItem<MergedNode>, MetricResult)> = nbr1_node
                .get()
                .neighbors
                .iter()
                .map(|nbr2| (nbr2.1, nbr2.0))
                .collect();

            neighbor_list.push((lz_item.clone(), cs));

            neighbor_list.sort_by(|a, b| {
                b.1.get_value()
                    .partial_cmp(&a.1.get_value())
                    .unwrap_or(std::cmp::Ordering::Equal)
            });

            neighbor_list.truncate(20);

            nbr1_node.get().add_ready_neighbors(neighbor_list);
        }
    }
    println!("insert node create edges, queuing nodes");
    if let Some(parent) = parent {
        lz_item.get_data().unwrap().set_parent(parent.clone());
        parent.get_data().unwrap().set_child(lz_item.clone());
    }
    queue_node_prop_exec(lz_item.clone(), vec_store.prop_file.clone(), vec_store)?;

    Ok(lz_item)
}

fn traverse_find_nearest(
    vec_store: Arc<VectorStore>,
    vtm: LazyItem<MergedNode>,
    fvec: Arc<Storage>,
    hs: VectorId,
    hops: u8,
    skipm: &mut HashSet<VectorId>,
    cur_level: i8,
    skip_hop: bool,
) -> Result<Vec<(LazyItem<MergedNode>, MetricResult)>, WaCustomError> {
    let mut tasks: SmallVec<[Vec<(LazyItem<MergedNode>, MetricResult)>; 24]> = SmallVec::new();

    let mut node_arc = match vtm.clone() {
        LazyItem::Valid {
            data: Some(node), ..
        } => node,
        LazyItem::Valid {
            data: None,
            mut file_index,
            ..
        } => {
            if let Some(offset) = file_index.get() {
                return Err(WaCustomError::LazyLoadingError(format!(
                    "Node at offset {} needs to be loaded",
                    offset.0
                )));
            } else {
                return Err(WaCustomError::NodeError(
                    "Current entry is null".to_string(),
                ));
            }
        }
        _ => {
            return Err(WaCustomError::NodeError(
                "Current entry is null".to_string(),
            ))
        }
    };

    let node = node_arc.get();

    for (index, nref) in node.neighbors.iter().enumerate() {
        if let Some(mut neighbor_arc) = nref.1.get_data() {
            let neighbor = neighbor_arc.get();
            let mut prop_arc = neighbor.prop.clone();
            let prop_state = prop_arc.get();

            let node_prop = match prop_state {
                PropState::Ready(prop) => prop.clone(),
                PropState::Pending(loc) => {
                    return Err(WaCustomError::NodeError(format!(
                        "Neighbor prop is in pending state at loc: {:?}",
                        loc
                    )))
                }
            };

            let nb = node_prop.id.clone();

            if index % 2 != 0 && skip_hop && index > 4 {
                continue;
            }

            let vec_store = vec_store.clone();
            let fvec = fvec.clone();
            let hs = hs.clone();

            if skipm.insert(nb.clone()) {
                let dist = vec_store
                    .distance_metric
                    .calculate(&fvec, &node_prop.value)?;

                let full_hops = 30;
                if hops <= tapered_total_hops(full_hops, cur_level as u8, vec_store.max_cache_level)
                {
                    let mut z = traverse_find_nearest(
                        vec_store.clone(),
                        nref.1.clone(),
                        fvec.clone(),
                        hs.clone(),
                        hops + 1,
                        skipm,
                        cur_level,
                        skip_hop,
                    )?;
                    z.push((nref.1.clone(), dist));
                    tasks.push(z);
                } else {
                    tasks.push(vec![(nref.1.clone(), dist)]);
                }
            }
        }
    }

    let mut nn: Vec<_> = tasks.into_iter().flatten().collect();
    nn.sort_by(|a, b| b.1.get_value().partial_cmp(&a.1.get_value()).unwrap());
    let mut seen = HashSet::new();
    nn.retain(|(lazy_node, _)| {
        if let LazyItem::Valid {
            data: Some(node_arc),
            ..
        } = &lazy_node
        {
            let mut node_arc = node_arc.clone();
            let node = node_arc.get();
            let mut prop_arc = node.prop.clone();
            let prop_state = prop_arc.get();
            if let PropState::Ready(node_prop) = &*prop_state {
                seen.insert(node_prop.id.clone())
            } else {
                false
            }
        } else {
            false
        }
    });

    Ok(nn.into_iter().take(5).collect())
}

#[cfg(test)]
mod tests {
    use std::{io::Cursor, sync::Arc};

    use rand::{distributions::Uniform, rngs::ThreadRng, thread_rng, Rng};

    use crate::{
        models::types::{VectorEmbedding, VectorId},
        quantization::{scalar::ScalarQuantization, Quantization, StorageType},
    };

    use super::{read_embedding, write_embedding};

    fn get_random_embedding(rng: &mut ThreadRng) -> VectorEmbedding {
        let range = Uniform::new(-1.0, 1.0);

        let vector: Vec<f32> = (0..rng.gen_range(100..200))
            .into_iter()
            .map(|_| rng.sample(&range))
            .collect();
        let raw_vec = Arc::new(ScalarQuantization.quantize(&vector, StorageType::UnsignedByte));

        VectorEmbedding {
            raw_vec,
            hash_vec: VectorId::Int(rng.gen()),
        }
    }

    #[test]
    fn test_embedding_serialization() {
        let mut rng = thread_rng();
        let embedding = get_random_embedding(&mut rng);

        let mut writer = Cursor::new(Vec::new());
        let offset = write_embedding(&mut writer, &embedding).unwrap();

        let mut reader = Cursor::new(writer.into_inner());
        let (deserialized, _) = read_embedding(&mut reader, offset).unwrap();

        assert_eq!(embedding, deserialized);
    }

    #[test]
    fn test_embeddings_serialization() {
        let mut rng = thread_rng();
        let embeddings: Vec<VectorEmbedding> =
            (0..20).map(|_| get_random_embedding(&mut rng)).collect();

        let mut writer = Cursor::new(Vec::new());

        for embedding in &embeddings {
            write_embedding(&mut writer, embedding).unwrap();
        }

        let mut offset = 0;
        let mut reader = Cursor::new(writer.into_inner());

        for embedding in embeddings {
            let (deserialized, next) = read_embedding(&mut reader, offset).unwrap();
            offset = next;

            assert_eq!(embedding, deserialized);
        }
    }
}<|MERGE_RESOLUTION|>--- conflicted
+++ resolved
@@ -3,7 +3,6 @@
 use crate::models::custom_buffered_writer::CustomBufferedWriter;
 use crate::models::file_persist::*;
 use crate::models::lazy_load::*;
-use crate::models::meta_persist::*;
 use crate::models::types::*;
 use crate::storage::Storage;
 use arcshift::ArcShift;
@@ -49,11 +48,7 @@
             if let Some(file_index) = file_index.get() {
                 return Err(WaCustomError::LazyLoadingError(format!(
                     "Node at offset {} needs to be loaded",
-<<<<<<< HEAD
-                    offset.0
-=======
                     file_index
->>>>>>> 0a9e57bd
                 )));
             } else {
                 return Err(WaCustomError::NodeError(
@@ -183,8 +178,8 @@
     Ok(results)
 }
 fn load_node_from_persist(
-    offset: FileIndex,
-    vec_store: &Arc<VectorStore>,
+    _offset: FileIndex,
+    _vec_store: &Arc<VectorStore>,
 ) -> Result<Option<(VectorId, Vec<(VectorId, MetricResult)>)>, WaCustomError> {
     // Placeholder function to load vector from database
     // TODO: Implement actual database loading logic
@@ -226,8 +221,8 @@
 }
 
 fn load_neighbor_from_db(
-    offset: FileIndex,
-    vec_store: &Arc<VectorStore>,
+    _offset: FileIndex,
+    _vec_store: &Arc<VectorStore>,
 ) -> Result<Option<(VectorId, MetricResult)>, WaCustomError> {
     // Placeholder function to load neighbor from database
     // TODO: Implement actual database loading logic
@@ -506,11 +501,20 @@
             mut file_index,
             ..
         } => {
-            if let Some(offset) = file_index.get() {
-                return Err(WaCustomError::LazyLoadingError(format!(
-                    "Node at offset {} needs to be loaded",
-                    offset.0
-                )));
+            if let Some(file_index) = file_index.get() {
+                match file_index {
+                    FileIndex::Valid { offset, .. } => {
+                        return Err(WaCustomError::LazyLoadingError(format!(
+                            "Node at offset {} needs to be loaded",
+                            offset.0
+                        )));
+                    }
+                    FileIndex::Invalid => {
+                        return Err(WaCustomError::NodeError(
+                            "Current entry is null".to_string(),
+                        ));
+                    }
+                }
             } else {
                 return Err(WaCustomError::NodeError(
                     "Current entry is null".to_string(),
@@ -598,7 +602,7 @@
     prop_file: Arc<File>,
     vec_store: Arc<VectorStore>,
 ) -> Result<(), WaCustomError> {
-    let (mut node_arc, location) = match &lznode {
+    let (mut node_arc, _location) = match &lznode {
         LazyItem::Valid {
             data: Some(node),
             file_index,
@@ -609,11 +613,18 @@
             file_index,
             ..
         } => {
-            if let Some(offset) = file_index.clone().get().clone() {
-                return Err(WaCustomError::LazyLoadingError(format!(
-                    "Node at offset {} needs to be loaded",
-                    offset.0
-                )));
+            if let Some(file_index) = file_index.clone().get().clone() {
+                match file_index {
+                    FileIndex::Valid { offset, .. } => {
+                        return Err(WaCustomError::LazyLoadingError(format!(
+                            "Node at offset {} needs to be loaded",
+                            offset.0
+                        )));
+                    }
+                    FileIndex::Invalid => {
+                        return Err(WaCustomError::NodeError("Node is null".to_string()));
+                    }
+                }
             } else {
                 return Err(WaCustomError::NodeError("Node is null".to_string()));
             }
@@ -654,7 +665,7 @@
     Ok(())
 }
 
-pub fn link_prev_version(prev_loc: Option<u32>, offset: u32) {
+pub fn _link_prev_version(_prev_loc: Option<u32>, _offset: u32) {
     // todo , needs to happen in file persist
 }
 
@@ -689,16 +700,12 @@
         value: fvec.clone(),
         location: None,
     };
-<<<<<<< HEAD
-    let mut nn = ArcShift::new(MergedNode::new(VersionId(0), HNSWLevel(cur_level as u8))); // Assuming MergedNode::new exists
-=======
-    let mut nn = ArcShift::new(MergedNode::new(cur_level as u8));
->>>>>>> 0a9e57bd
+    let mut nn = ArcShift::new(MergedNode::new(HNSWLevel(cur_level as u8)));
     nn.get().set_prop_ready(Arc::new(node_prop));
 
     nn.get().add_ready_neighbors(nbs.clone());
     // TODO: Initialize with appropriate version ID
-    let lz_item = LazyItem::from_arcshift(0, nn.clone());
+    let lz_item = LazyItem::from_arcshift(VersionId(0), nn.clone());
 
     for (nbr1, cs) in nbs.into_iter() {
         if let LazyItem::Valid {
@@ -757,11 +764,20 @@
             mut file_index,
             ..
         } => {
-            if let Some(offset) = file_index.get() {
-                return Err(WaCustomError::LazyLoadingError(format!(
-                    "Node at offset {} needs to be loaded",
-                    offset.0
-                )));
+            if let Some(file_index) = file_index.get() {
+                match file_index {
+                    FileIndex::Valid { offset, .. } => {
+                        return Err(WaCustomError::LazyLoadingError(format!(
+                            "Node at offset {} needs to be loaded",
+                            offset.0
+                        )));
+                    }
+                    FileIndex::Invalid => {
+                        return Err(WaCustomError::NodeError(
+                            "Current entry is null".to_string(),
+                        ));
+                    }
+                }
             } else {
                 return Err(WaCustomError::NodeError(
                     "Current entry is null".to_string(),
