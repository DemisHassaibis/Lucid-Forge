use super::cache_loader::NodeRegistry;
use super::common::WaCustomError;
use super::identity_collections::{Identifiable, IdentityMap, IdentityMapKey, IdentitySet};
use super::serializer::CustomSerialize;
use super::types::{FileOffset, STM};
use super::versioning::*;
use arcshift::ArcShift;
use core::panic;
use std::fmt;
use std::sync::{
    atomic::{AtomicBool, Ordering},
    Arc,
};

fn largest_power_of_4_below(x: u32) -> u32 {
    // This function is used to calculate the largest power of 4 (4^n) such that
    // 4^n <= x, where x represents the gap between the current version and the
    // target version in our version control system.
    //
    // The system uses an exponentially spaced versioning scheme, where each
    // checkpoint is spaced by powers of 4 (1, 4, 16, 64, etc.). This minimizes
    // the number of intermediate versions stored, allowing efficient lookups
    // and updates by focusing only on meaningful checkpoints.
    //
    // The input x should not be zero because finding a "largest power of 4 below zero"
    // is undefined, as zero does not have any significant bits for such a calculation.
    assert_ne!(x, 0, "x should not be zero");

    let msb_position = 31 - x.leading_zeros(); // Find the most significant bit's position
    msb_position / 2 // Return the power index of the largest 4^n ≤ x
}

pub trait SyncPersist {
    fn set_persistence(&self, flag: bool);
    fn needs_persistence(&self) -> bool;
    fn get_current_version(&self) -> Hash;
}

pub const CHUNK_SIZE: usize = 5;

#[derive(Debug, Eq, PartialEq, Hash, Clone)]
pub enum FileIndex {
    Valid { offset: FileOffset, version: Hash },
    Invalid,
}

#[derive(Clone)]
// As the name suggests, this is a wrapper for lazy-loading the inner data. Its
// serialization/deserialization mechanisms are designed to handle cyclic data while minimizing
// redundant re-serializations, ensuring optimal performance.
pub enum LazyItem<T: Clone + 'static> {
    Valid {
        // Holds the actual data. Wrapped in an `Option` to indicate whether the data is loaded.
        data: Option<ArcShift<T>>,
        // Pointer to the file offset where the data is stored. Used for lazy loading the data when
        // needed. If the data is not loaded, this index retrieves it from persistent storage.
        file_index: ArcShift<Option<FileIndex>>,
        // Tracks the lifespan the item.
        decay_counter: usize,
        // Prevents infinite serialization loops when handling cyclic data. This flag indicates
        // whether the `LazyItem` has already been serialized during the current cycle, ensuring
        // the data isn't serialized multiple times. It must be reset after the whole serialization
        // cycle is complete.
        persist_flag: Arc<AtomicBool>,
        // Each element in `versions` is `4^n` versions ahead of the current version:
        // - 0th element is 1 version ahead (`4^0`)
        // - 1st element is 4 versions ahead (`4^1`)
        // - 2nd element is 16 versions ahead (`4^2`), etc.
        //
        // This exponential spacing aids in:
        // 1. **Efficient lookups**: The predictable gaps make version navigation fast.
        // 2. **Scalability**: The exponential structure keeps the history compact for large
        // version sets.
        //
        // `LazyItemVec` is ideal for maintaining sequential versions with fast access by index.
        versions: LazyItemVec<T>,
        // Hash value representing the current version.
        version_id: Hash,
        // Indicates if this `LazyItem` has ever been serialized. Unlike `persist_flag`, this flag
        // should not be reset. It avoids re-serializing the entire `LazyItem` if it's already
        // been serialized once, as only the `versions` field might change.
        serialized_flag: Arc<AtomicBool>,
    },
    // Marks the item as invalid or unavailable.
    Invalid,
}

#[derive(Clone)]
pub struct EagerLazyItem<T: Clone + 'static, E: Clone + CustomSerialize + 'static>(
    pub E,
    pub LazyItem<T>,
);

#[derive(Debug, Eq, PartialEq, Hash, Clone)]
pub enum LazyItemId {
    Memory(u64),
    Persist(FileIndex),
}

impl fmt::Display for FileIndex {
    fn fmt(&self, f: &mut fmt::Formatter<'_>) -> fmt::Result {
        match self {
            FileIndex::Valid { offset, version } => {
                write!(f, "FileIndex(offset: {}, version: {})", offset.0, **version)
            }
            FileIndex::Invalid => write!(f, "FileIndex(Invalid)"),
        }
    }
}

impl<T> Identifiable for LazyItem<T>
where
    T: Clone + Identifiable<Id = u64> + 'static,
{
    type Id = LazyItemId;

    fn get_id(&self) -> Self::Id {
        if let LazyItem::Valid {
            data, file_index, ..
        } = self
        {
            if let Some(offset) = file_index.clone().get().clone() {
                return LazyItemId::Persist(offset);
            }

            if let Some(data) = data {
                let mut arc = data.clone();
                return LazyItemId::Memory(arc.get().get_id());
            }
        }

        LazyItemId::Persist(FileIndex::Invalid)
    }
}

impl<T, E> Identifiable for EagerLazyItem<T, E>
where
    T: Clone + Identifiable<Id = u64> + 'static,
    E: Clone + CustomSerialize + 'static,
{
    type Id = LazyItemId;

    fn get_id(&self) -> Self::Id {
        self.1.get_id()
    }
}

#[derive(Clone)]
pub struct LazyItemRef<T>
where
    T: Clone + 'static,
{
    pub item: ArcShift<LazyItem<T>>,
}

#[derive(Clone)]
pub struct EagerLazyItemSet<T, E>
where
    T: Clone + Identifiable<Id = u64> + 'static,
    E: Clone + CustomSerialize + 'static,
{
    pub items: STM<IdentitySet<EagerLazyItem<T, E>>>,
}

#[derive(Clone)]
pub struct LazyItemSet<T>
where
    T: Clone + Identifiable<Id = u64> + 'static,
{
    pub items: STM<IdentitySet<LazyItem<T>>>,
}

#[derive(Clone)]
pub struct LazyItemMap<T: Clone + 'static> {
    // A map-like structure that uses `IdentityMap` to store `LazyItem`s.
    // This allows efficient access and management of items using unique keys.
    // `STM` implies concurrent updates and access management with Software Transactional Memory.
    //
    // Use Case:
    // - Suitable for scenarios requiring fast, direct access to items based on unique keys.
    // - Ideal for non-sequential or sparse data where items are frequently added or removed.
    // - Provides O(1) average time complexity for lookups, insertions, and deletions.
    pub items: STM<IdentityMap<LazyItem<T>>>,
}

#[derive(Clone)]
pub struct LazyItemVec<T: Clone + 'static> {
    // A vector-based structure to store `LazyItem`s in a sequential manner.
    // This allows for ordered access and is useful for data where indices follow a pattern,
    // such as powers of 4 in version control systems.
    // `STM` implies concurrent updates and access management with Software Transactional Memory.
    //
    // Use Case:
    // - Ideal for ordered or sequential data where the index has a meaningful relationship.
    // - Suitable for systems where data is accessed or updated in a linear, ordered fashion.
    // - Provides O(1) time complexity for access by index and efficient memory usage if managed properly.
    pub items: STM<Vec<LazyItem<T>>>,
}

impl<T: Clone + 'static> SyncPersist for LazyItem<T> {
    fn set_persistence(&self, flag: bool) {
        if let Self::Valid { persist_flag, .. } = self {
            persist_flag.store(flag, Ordering::SeqCst);
        }
    }

    fn needs_persistence(&self) -> bool {
        if let Self::Valid { persist_flag, .. } = self {
            persist_flag.load(Ordering::SeqCst)
        } else {
            false
        }
    }

    fn get_current_version(&self) -> Hash {
        if let Self::Valid { version_id, .. } = self {
            *version_id
        } else {
            0.into()
        }
    }
}

impl<T: Clone + 'static> LazyItem<T> {
    pub fn new(version_id: Hash, item: T) -> Self {
        Self::Valid {
            data: Some(ArcShift::new(item)),
            file_index: ArcShift::new(None),
            decay_counter: 0,
            persist_flag: Arc::new(AtomicBool::new(true)),
            versions: LazyItemVec::new(),
            version_id,
            serialized_flag: Arc::new(AtomicBool::new(false)),
        }
    }

    pub fn new_invalid() -> Self {
        Self::Invalid
    }

    pub fn from_data(version_id: Hash, data: T) -> Self {
        LazyItem::Valid {
            data: Some(ArcShift::new(data)),
            file_index: ArcShift::new(None),
            decay_counter: 0,
            persist_flag: Arc::new(AtomicBool::new(true)),
            versions: LazyItemVec::new(),
            version_id,
            serialized_flag: Arc::new(AtomicBool::new(false)),
        }
    }

    pub fn from_arcshift(version_id: Hash, item: ArcShift<T>) -> Self {
        Self::Valid {
            data: Some(item),
            file_index: ArcShift::new(None),
            decay_counter: 0,
            persist_flag: Arc::new(AtomicBool::new(true)),
            versions: LazyItemVec::new(),
            version_id,
            serialized_flag: Arc::new(AtomicBool::new(false)),
        }
    }

    pub fn is_valid(&self) -> bool {
        matches!(self, Self::Valid { .. })
    }

    pub fn is_invalid(&self) -> bool {
        matches!(self, Self::Invalid)
    }

    pub fn get_lazy_data(&self) -> Option<ArcShift<T>> {
        if let Self::Valid { data, .. } = self {
            return data.clone();
        }
        None
    }

    pub fn set_data(&mut self, new_data: T) {
        if let Self::Valid { data, .. } = self {
            *data = Some(ArcShift::new(new_data))
        }
    }

    pub fn get_file_index(&self) -> Option<FileIndex> {
        if let Self::Valid { file_index, .. } = self {
            return file_index.clone().get().clone();
        }
        None
    }

    pub fn set_file_index(&self, new_file_index: Option<FileIndex>) {
        if let Self::Valid { file_index, .. } = self {
            file_index.clone().update(new_file_index);
        }
    }

    pub fn add_version(
        &self,
        vcs: Arc<VersionControl>,
        version: u32,
        lazy_item: LazyItem<T>,
    ) -> lmdb::Result<()> {
        if let Self::Valid {
            versions,
            version_id,
            ..
        } = self
        {
<<<<<<< HEAD
            let version_hash = vcs
                .get_version_hash(version_id)?
                .ok_or(lmdb::Error::NotFound)?;
            let target_diff = version - *version_hash.version;
            let index = largest_power_of_4_below(target_diff);
            if let Some(existing_version) = versions.get(&IdentityMapKey::Int(index)) {
=======
            // Retrieve current version from LMDB
            let version_hash = vcs
                .get_version_hash(version_id)?
                .ok_or(lmdb::Error::NotFound)?;
            // Calculate the difference between the target version and the current version
            let target_diff = version - *version_hash.version;

            // Use the largest power of 4 below the target difference to find the appropriate
            // checkpoint for storing this new version.
            let index = largest_power_of_4_below(target_diff);

            // If a version already exists at the calculated index, recursively add the new version.
            if let Some(existing_version) = versions.get(index as usize) {
>>>>>>> 9c6eaa21
                return existing_version.add_version(vcs, version, lazy_item);
            } else {
                // Insert the new version at the calculated index if none exists there yet.
                versions.insert(index as usize, lazy_item);
            }
        }

        Ok(())
    }

    pub fn get_versions(&self) -> Option<LazyItemVec<T>> {
        if let Self::Valid { versions, .. } = self {
            Some(versions.clone())
        } else {
            None
        }
    }

    pub fn set_versions_persistence(&self, flag: bool) {
        self.set_persistence(flag);
        if let Some(versions) = self.get_versions() {
            let mut items_arc = versions.items.clone();
            for version in items_arc.get().iter() {
                version.set_versions_persistence(flag);
            }
        }
    }
}

impl<T: Clone + CustomSerialize + 'static> LazyItem<T> {
    pub fn try_get_data(&self, cache: Arc<NodeRegistry>) -> Result<ArcShift<T>, WaCustomError> {
        if let Self::Valid {
            data, file_index, ..
        } = self
        {
            if let Some(data) = data {
                return Ok(data.clone());
            }

            let Some(file_index) = file_index.clone().get().clone() else {
                return Err(WaCustomError::LazyLoadingError(
                    "LazyItem offset is None".to_string(),
                ));
            };

            let deserialized = cache.load_item(file_index)?;

            Ok(ArcShift::new(deserialized))
        } else {
            return Err(WaCustomError::LazyLoadingError(
                "LazyItem is invalid".to_string(),
            ));
        }
    }

    pub fn get_data(&self, cache: Arc<NodeRegistry>) -> ArcShift<T> {
        if let Self::Valid {
            data, file_index, ..
        } = self
        {
            if let Some(data) = data {
                return data.clone();
            }

            let file_index = file_index
                .clone()
                .get()
                .clone()
                .expect("LazyItem offset is None");

            let deserialized = cache.load_item(file_index).expect("Deserialization error");

            ArcShift::new(deserialized)
        } else {
            panic!("LazyItem is invalid");
        }
    }
}

impl<T: Clone + 'static> LazyItemRef<T> {
    pub fn new(version_id: Hash, item: T) -> Self {
        Self {
            item: ArcShift::new(LazyItem::Valid {
                data: Some(ArcShift::new(item)),
                file_index: ArcShift::new(None),
                decay_counter: 0,
                persist_flag: Arc::new(AtomicBool::new(true)),
                versions: LazyItemVec::new(),
                version_id,
                serialized_flag: Arc::new(AtomicBool::new(false)),
            }),
        }
    }

    pub fn new_invalid() -> Self {
        Self {
            item: ArcShift::new(LazyItem::Invalid),
        }
    }

    pub fn from_arcshift(version_id: Hash, item: ArcShift<T>) -> Self {
        Self {
            item: ArcShift::new(LazyItem::Valid {
                data: Some(item),
                file_index: ArcShift::new(None),
                decay_counter: 0,
                persist_flag: Arc::new(AtomicBool::new(true)),
                versions: LazyItemVec::new(),
                version_id,
                serialized_flag: Arc::new(AtomicBool::new(false)),
            }),
        }
    }

    pub fn from_lazy(item: LazyItem<T>) -> Self {
        Self {
            item: ArcShift::new(item),
        }
    }

    pub fn is_valid(&self) -> bool {
        let mut arc = self.item.clone();
        arc.get().is_valid()
    }

    pub fn is_invalid(&self) -> bool {
        let mut arc = self.item.clone();
        arc.get().is_invalid()
    }

    pub fn get_data(&self) -> Option<ArcShift<T>> {
        let mut arc = self.item.clone();
        if let LazyItem::Valid { data, .. } = arc.get() {
            return data.clone();
        }
        None
    }

    pub fn set_data(&self, new_data: T) {
        let mut arc = self.item.clone();

        arc.rcu(|item| {
            let (file_index, decay_counter, persist_flag, version_id, versions, serialized_flag) =
                if let LazyItem::Valid {
                    file_index,
                    decay_counter,
                    persist_flag,
                    version_id,
                    versions,
                    serialized_flag,
                    ..
                } = item
                {
                    (
                        file_index.clone(),
                        *decay_counter,
                        persist_flag.clone(),
                        *version_id,
                        versions.clone(),
                        serialized_flag.clone(),
                    )
                } else {
                    (
                        ArcShift::new(None),
                        0,
                        Arc::new(AtomicBool::new(true)),
                        0.into(),
                        LazyItemVec::new(),
                        Arc::new(AtomicBool::new(false)),
                    )
                };

            LazyItem::Valid {
                data: Some(ArcShift::new(new_data)),
                file_index,
                decay_counter,
                persist_flag,
                versions,
                version_id,
                serialized_flag,
            }
        });
    }

    pub fn set_file_index(&self, new_offset: Option<FileIndex>) {
        let mut arc = self.item.clone();

        arc.rcu(|item| {
            let (data, decay_counter, persist_flag, version_id, versions, serialized_flag) =
                if let LazyItem::Valid {
                    data,
                    decay_counter,
                    persist_flag,
                    version_id,
                    versions,
                    serialized_flag,
                    ..
                } = item
                {
                    (
                        data.clone(),
                        *decay_counter,
                        persist_flag.clone(),
                        *version_id,
                        versions.clone(),
                        serialized_flag.clone(),
                    )
                } else {
                    (
                        None,
                        0,
                        Arc::new(AtomicBool::new(true)),
                        0.into(),
                        LazyItemVec::new(),
                        Arc::new(AtomicBool::new(false)),
                    )
                };

            LazyItem::Valid {
                data,
                file_index: ArcShift::new(new_offset),
                decay_counter,
                persist_flag,
                versions,
                version_id,
                serialized_flag,
            }
        });
    }

    pub fn get_current_version(&self) -> Hash {
        let mut arc = self.item.clone();
        arc.get().get_current_version()
    }
}

impl<T, E> EagerLazyItemSet<T, E>
where
    T: Clone + Identifiable<Id = u64> + 'static,
    E: Clone + CustomSerialize + 'static,
{
    pub fn new() -> Self {
        Self {
            items: STM::new(IdentitySet::new(), 5, false),
        }
    }

    pub fn from_set(set: IdentitySet<EagerLazyItem<T, E>>) -> Self {
        Self {
            items: STM::new(set, 5, false),
        }
    }

    pub fn insert(&self, item: EagerLazyItem<T, E>) {
        let mut arc = self.items.clone();

        arc.transactional_update(|set| {
            let mut set = set.clone();
            set.insert(item.clone());
            set
        })
        .unwrap();
    }

    pub fn iter(&self) -> impl Iterator<Item = EagerLazyItem<T, E>> {
        let mut arc = self.items.clone();
        let vec: Vec<_> = arc.get().iter().map(Clone::clone).collect();
        vec.into_iter()
    }

    pub fn is_empty(&self) -> bool {
        let mut arc = self.items.clone();
        arc.get().is_empty()
    }

    pub fn len(&self) -> usize {
        let mut arc = self.items.clone();
        arc.get().len()
    }
}

impl<T: Clone + Identifiable<Id = u64> + 'static> LazyItemSet<T> {
    pub fn new() -> Self {
        Self {
            items: STM::new(IdentitySet::new(), 1, true),
        }
    }

    pub fn from_set(set: IdentitySet<LazyItem<T>>) -> Self {
        Self {
            items: STM::new(set, 1, true),
        }
    }

    pub fn insert(&self, item: LazyItem<T>) {
        let mut arc = self.items.clone();

        arc.transactional_update(|set| {
            let mut set = set.clone();
            set.insert(item.clone());
            set
        })
        .unwrap();
    }

    pub fn iter(&self) -> impl Iterator<Item = LazyItem<T>> {
        let mut arc = self.items.clone();
        let vec: Vec<_> = arc.get().iter().map(Clone::clone).collect();
        vec.into_iter()
    }

    pub fn is_empty(&self) -> bool {
        let mut arc = self.items.clone();
        arc.get().is_empty()
    }

    pub fn len(&self) -> usize {
        let mut arc = self.items.clone();
        arc.get().len()
    }
}

impl<T: Clone + 'static> LazyItemMap<T> {
    pub fn new() -> Self {
        Self {
            items: STM::new(IdentityMap::new(), 5, true),
        }
    }

    pub fn from_map(map: IdentityMap<LazyItem<T>>) -> Self {
        Self {
            items: STM::new(map, 1, true),
        }
    }

    /// Inserts a new item into the map
    ///
    /// Overwrites an existing item if the key already exists
    pub fn insert(&self, key: IdentityMapKey, value: LazyItem<T>) {
        let mut arc = self.items.clone();

        arc.transactional_update(|set| {
            let mut map = set.clone();
            map.insert(key.clone(), value.clone());
            map
        })
        .unwrap();
    }

    /// Inserts a new key value pair into the map if the key does not already exist
    ///
    /// Return the new value if the key did not exist, otherwise return the existing value
    ///
    /// Note: Concurrent updates should use checked_insert to avoid overwriting
    /// updates from other threads.
    pub fn checked_insert(&self, key: IdentityMapKey, default: LazyItem<T>) -> Option<LazyItem<T>> {
        let mut arc = self.items.clone();

        let (_, new_child) = arc.arcshift.rcu_project(
            |map| {
                (!map.contains(&key))
                    .then(|| {
                        let mut new_map = map.clone();
                        new_map.insert(key.clone(), default.clone());
                        Some(new_map)
                    })
                    .flatten()
            },
            |item| item.get(&key).map(|item| item.clone()),
        );

        new_child
    }

    pub fn get(&self, key: &IdentityMapKey) -> Option<LazyItem<T>> {
        let mut arc = self.items.clone();

        arc.get().get(key).cloned()
    }

    pub fn is_empty(&self) -> bool {
        let mut arc = self.items.clone();
        arc.get().is_empty()
    }

    pub fn len(&self) -> usize {
        let mut arc = self.items.clone();
        arc.get().len()
    }
}

impl<T: Clone + 'static> LazyItemVec<T> {
    pub fn new() -> Self {
        Self {
            items: STM::new(Vec::new(), 1, true),
        }
    }

    pub fn from_vec(vec: Vec<LazyItem<T>>) -> Self {
        Self {
            items: STM::new(vec, 1, true),
        }
    }

    pub fn push(&self, item: LazyItem<T>) {
        let mut items = self.items.clone();
        items
            .transactional_update(|old| {
                let mut new = old.clone();
                new.push(item.clone());
                new
            })
            .unwrap();
    }

    pub fn pop(&self) -> Option<LazyItem<T>> {
        let mut return_value = None;
        let mut items = self.items.clone();

        items
            .transactional_update(|old| {
                let mut new = old.clone();
                return_value = new.pop();
                new
            })
            .unwrap();

        return_value
    }

    pub fn get(&self, index: usize) -> Option<LazyItem<T>> {
        let mut items = self.items.clone();
        items.get().get(index).cloned()
    }

    pub fn iter(&self) -> impl Iterator<Item = LazyItem<T>> {
        let mut items = self.items.clone();
        items.get().clone().into_iter()
    }

    pub fn is_empty(&self) -> bool {
        let mut items = self.items.clone();
        items.get().is_empty()
    }

    pub fn len(&self) -> usize {
        let mut items = self.items.clone();
        items.get().len()
    }

    pub fn remove(&self, index: usize) -> Option<LazyItem<T>> {
        let mut return_value = None;
        let mut items = self.items.clone();

        items
            .transactional_update(|old| {
                let mut new = old.clone();
                if index < new.len() {
                    return_value = Some(new.remove(index));
                } else {
                    return_value = None;
                }
                new
            })
            .unwrap();

        return_value
    }

    pub fn insert(&self, index: usize, item: LazyItem<T>) {
        let mut items = self.items.clone();

        items
            .transactional_update(|old| {
                let mut new = old.clone();
                new.insert(index, item.clone());
                new
            })
            .unwrap();
    }

    pub fn clear(&self) {
        let mut items = self.items.clone();
        items.transactional_update(|_| Vec::new()).unwrap();
    }
}<|MERGE_RESOLUTION|>--- conflicted
+++ resolved
@@ -308,14 +308,6 @@
             ..
         } = self
         {
-<<<<<<< HEAD
-            let version_hash = vcs
-                .get_version_hash(version_id)?
-                .ok_or(lmdb::Error::NotFound)?;
-            let target_diff = version - *version_hash.version;
-            let index = largest_power_of_4_below(target_diff);
-            if let Some(existing_version) = versions.get(&IdentityMapKey::Int(index)) {
-=======
             // Retrieve current version from LMDB
             let version_hash = vcs
                 .get_version_hash(version_id)?
@@ -329,7 +321,6 @@
 
             // If a version already exists at the calculated index, recursively add the new version.
             if let Some(existing_version) = versions.get(index as usize) {
->>>>>>> 9c6eaa21
                 return existing_version.add_version(vcs, version, lazy_item);
             } else {
                 // Insert the new version at the calculated index if none exists there yet.
