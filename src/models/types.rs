use super::versioning::VersionControl;
use crate::distance::cosine::CosineSimilarity;
use crate::distance::DistanceError;
use crate::distance::{
    cosine::CosineDistance, dotproduct::DotProductDistance, euclidean::EuclideanDistance,
    hamming::HammingDistance, DistanceFunction,
};
use crate::models::common::*;
use crate::models::identity_collections::*;
use crate::models::lazy_load::*;
use crate::models::versioning::*;
use crate::quantization::product::ProductQuantization;
use crate::quantization::scalar::ScalarQuantization;
<<<<<<< HEAD
use crate::quantization::{Quantization, QuantizationError, StorageType};
=======
use crate::quantization::{Quantization, QuantizationError,StorageType};
>>>>>>> 9c6eaa21
use crate::storage::Storage;
use arcshift::ArcShift;
use dashmap::DashMap;
use lmdb::{Database, Environment};
use serde::{Deserialize, Serialize};
use std::fmt;
use std::fs::*;
use std::hash::{DefaultHasher, Hash as StdHash, Hasher};
use std::hint::spin_loop;
use std::path::Path;
use std::sync::{Arc, OnceLock};

#[derive(Debug, Clone, PartialEq, Eq, Hash)]
pub struct HNSWLevel(pub u8);

#[derive(Debug, Copy, Clone, Serialize, Deserialize, PartialEq, Eq, Hash)]
pub struct FileOffset(pub u32);

#[derive(Debug, Copy, Clone, Serialize, Deserialize, Hash)]
pub struct BytesToRead(pub u32);

#[derive(Clone)]
pub struct Neighbour {
    pub node: LazyItem<MergedNode>,
    pub cosine_similarity: CosineSimilarity,
}

impl Identifiable for Neighbour {
    type Id = LazyItemId;

    fn get_id(&self) -> Self::Id {
        self.node.get_id()
    }
}

impl Identifiable for MergedNode {
    type Id = u64;

    fn get_id(&self) -> Self::Id {
        let mut prop_ref = self.prop.clone();
        let prop = prop_ref.get();
        let mut hasher = DefaultHasher::new();
        prop.hash(&mut hasher);
        hasher.finish()
    }
}

pub type PropPersistRef = (FileOffset, BytesToRead);

#[derive(Debug, Clone, Serialize, Deserialize)]
pub struct NodeProp {
    pub id: VectorId,
    pub value: Arc<Storage>,
    pub location: Option<PropPersistRef>,
}

impl StdHash for NodeProp {
    fn hash<H>(&self, state: &mut H)
    where
        H: Hasher,
    {
        self.id.hash(state);
    }
}

#[derive(Debug, Clone, Hash)]
pub enum PropState {
    Ready(Arc<NodeProp>),
    Pending(PropPersistRef),
}

#[derive(
    Debug,
    Clone,
    PartialEq,
    Eq,
    Hash,
    Serialize,
    Deserialize,
    rkyv::Archive,
    rkyv::Serialize,
    rkyv::Deserialize,
)]
pub enum VectorId {
    Str(String),
    Int(i32),
}

#[derive(Clone)]
pub struct MergedNode {
    pub hnsw_level: HNSWLevel,
    pub prop: ArcShift<PropState>,
    pub neighbors: EagerLazyItemSet<MergedNode, MetricResult>,
    pub parent: LazyItemRef<MergedNode>,
    pub child: LazyItemRef<MergedNode>,
}

#[derive(Clone, Debug, Deserialize, PartialEq, Serialize)]
pub enum MetricResult {
    CosineSimilarity(CosineSimilarity),
    CosineDistance(CosineDistance),
    EuclideanDistance(EuclideanDistance),
    HammingDistance(HammingDistance),
    DotProductDistance(DotProductDistance),
}

impl MetricResult {
    // gets the bare numerical value stored in the type
    pub fn get_value(&self) -> f32 {
        match self {
            MetricResult::CosineSimilarity(value) => value.0,
            MetricResult::CosineDistance(value) => value.0,
            MetricResult::EuclideanDistance(value) => value.0,
            MetricResult::HammingDistance(value) => value.0,
            MetricResult::DotProductDistance(value) => value.0,
        }
    }
}

#[derive(Debug, serde::Deserialize, serde::Serialize)]
pub enum DistanceMetric {
    Cosine,
    Euclidean,
    Hamming,
    DotProduct,
}

impl DistanceFunction for DistanceMetric {
    type Item = MetricResult;
    fn calculate(&self, x: &Storage, y: &Storage) -> Result<Self::Item, DistanceError> {
        match self {
            Self::Cosine => {
                let value = CosineSimilarity(0.0).calculate(x, y)?;
                Ok(MetricResult::CosineSimilarity(value))
            }
            Self::Euclidean => {
                let value = EuclideanDistance(0.0).calculate(x, y)?;
                Ok(MetricResult::EuclideanDistance(value))
            }
            Self::Hamming => {
                let value = HammingDistance(0.0).calculate(x, y)?;
                Ok(MetricResult::HammingDistance(value))
            }
            Self::DotProduct => {
                let value = DotProductDistance(0.0).calculate(x, y)?;
                Ok(MetricResult::DotProductDistance(value))
            }
        }
    }
}

#[derive(Debug, Clone)]
pub enum QuantizationMetric {
    Scalar,
    Product(ProductQuantization),
}

impl Quantization for QuantizationMetric {
    fn quantize(&self, vector: &[f32], storage_type: StorageType) -> Result<Storage, QuantizationError> {
        match self {
            Self::Scalar => ScalarQuantization.quantize(vector, storage_type),
            Self::Product(product) => product.quantize(vector, storage_type),
        }
    }

    fn train(&mut self, vectors: &[&[f32]]) -> Result<(), QuantizationError> {
        match self {
            Self::Scalar => ScalarQuantization.train(vectors),
            Self::Product(product) => product.train(vectors),
        }
    }
}

impl QuantizationMetric {
    pub fn needs_training(&self) -> bool {
        match self {
            Self::Scalar => false,
            Self::Product(product) => product.centroids.is_none(),
        }
    }
}

impl MergedNode {
    pub fn new(hnsw_level: HNSWLevel) -> Self {
        MergedNode {
            hnsw_level,
            prop: ArcShift::new(PropState::Pending((FileOffset(0), BytesToRead(0)))),
            neighbors: EagerLazyItemSet::new(),
            parent: LazyItemRef::new_invalid(),
            child: LazyItemRef::new_invalid(),
        }
    }

    pub fn add_ready_neighbor(&self, neighbor: LazyItem<MergedNode>, distance: MetricResult) {
        self.neighbors.insert(EagerLazyItem(distance, neighbor));
    }

    pub fn set_parent(&self, parent: LazyItem<MergedNode>) {
        let mut arc = self.parent.item.clone();
        arc.update(parent);
    }

    pub fn set_child(&self, child: LazyItem<MergedNode>) {
        let mut arc = self.child.item.clone();
        arc.update(child);
    }

    pub fn add_ready_neighbors(&self, neighbors_list: Vec<(LazyItem<MergedNode>, MetricResult)>) {
        for (neighbor, distance) in neighbors_list {
            self.add_ready_neighbor(neighbor, distance);
        }
    }

    pub fn get_neighbors(&self) -> EagerLazyItemSet<MergedNode, MetricResult> {
        self.neighbors.clone()
    }

    pub fn get_parent(&self) -> LazyItemRef<MergedNode> {
        self.parent.clone()
    }

    pub fn get_child(&self) -> LazyItemRef<MergedNode> {
        self.child.clone()
    }

    pub fn set_prop_location(&self, new_location: PropPersistRef) {
        let mut arc = self.prop.clone();
        arc.rcu(|prop| match prop {
            PropState::Pending(_) => PropState::Pending(new_location),
            PropState::Ready(prop) => {
                let mut new_prop = NodeProp::clone(&prop);
                new_prop.location = Some(new_location);
                PropState::Ready(Arc::new(new_prop))
            }
        });
    }

    pub fn get_prop_location(&self) -> Option<PropPersistRef> {
        let mut arc = self.prop.clone();
        match arc.get() {
            PropState::Ready(ref node_prop) => node_prop.location,
            PropState::Pending(location) => Some(*location),
        }
    }

    pub fn get_prop(&self) -> PropState {
        let mut arc = self.prop.clone();
        arc.get().clone()
    }

    pub fn set_prop_pending(&self, prop_ref: PropPersistRef) {
        let mut arc = self.prop.clone();
        arc.update(PropState::Pending(prop_ref));
    }

    pub fn set_prop_ready(&self, node_prop: Arc<NodeProp>) {
        let mut arc = self.prop.clone();
        arc.update(PropState::Ready(node_prop));
    }
}

// Implementing the std::fmt::Display trait for VectorId
impl fmt::Display for VectorId {
    fn fmt(&self, f: &mut fmt::Formatter<'_>) -> fmt::Result {
        match self {
            VectorId::Str(s) => write!(f, "{}", s),
            VectorId::Int(i) => write!(f, "{}", i),
        }
    }
}

impl fmt::Debug for MergedNode {
    fn fmt(&self, f: &mut fmt::Formatter<'_>) -> fmt::Result {
        writeln!(f, "MergedNode {{")?;
        // writeln!(f, "  version_id: {},", self.version_id.0)?;
        writeln!(f, "  hnsw_level: {},", self.hnsw_level.0)?;

        // Display PropState
        write!(f, "  prop: ")?;
        let mut prop_arc = self.prop.clone();
        let prop = match prop_arc.get() {
            PropState::Ready(node_prop) => format!("Ready {{ id: {} }}", node_prop.id),
            PropState::Pending(_) => "Pending".to_string(),
        };
        f.debug_struct("MergedNode")
            .field("hnsw_level", &self.hnsw_level)
            .field("prop", &prop)
            .field("neighbors", &self.neighbors.len())
            .field(
                "parent",
                if self.parent.is_valid() {
                    &"Valid"
                } else {
                    &"Invalid"
                },
            )
            .field(
                "child",
                if self.child.is_valid() {
                    &"Valid"
                } else {
                    &"Invalid"
                },
            )
            .finish()
    }
}

#[derive(Debug, Clone, Serialize, Deserialize)]
pub enum VectorQt {
    UnsignedByte {
        mag: u32,
        quant_vec: Vec<u8>,
    },
    SubByte {
        mag: u32,
        quant_vec: Vec<Vec<u8>>,
        resolution: u8,
    },
}

impl VectorQt {
    pub fn unsigned_byte(vec: &[f32]) -> Self {
        let quant_vec = simp_quant(vec).inspect_err(|x| println!("{:?}",x)).unwrap();
        let mag = mag_square_u8(&quant_vec);
        Self::UnsignedByte { mag, quant_vec }
    }

    pub fn sub_byte(vec: &[f32], resolution: u8) -> Self {
        let quant_vec = quantize_to_u8_bits(vec, resolution);
        let mag = 0; //implement a proper magnitude calculation
        Self::SubByte {
            mag,
            quant_vec,
            resolution,
        }
    }
}

pub struct SizeBytes(pub u32);

// needed to flatten and get uniques
pub type ExecQueueUpdate = STM<Vec<ArcShift<LazyItem<MergedNode>>>>;

#[derive(Debug, Clone)]
pub struct MetaDb {
    pub env: Arc<Environment>,
    pub metadata_db: Arc<Database>,
    pub embeddings_db: Arc<Database>,
}

#[derive(Clone)]
pub struct VectorStore {
    pub exec_queue_nodes: ExecQueueUpdate,
    pub max_cache_level: u8,
    pub database_name: String,
    pub root_vec: LazyItemRef<MergedNode>,
    pub levels_prob: Arc<Vec<(f64, i32)>>,
    pub quant_dim: usize,
    pub prop_file: Arc<File>,
    pub lmdb: MetaDb,
    pub current_version: ArcShift<Hash>,
    pub current_open_transaction: ArcShift<Option<Hash>>,
    pub quantization_metric: ArcShift<QuantizationMetric>,
    pub distance_metric: Arc<DistanceMetric>,
    pub storage_type: StorageType,
    pub vcs: Arc<VersionControl>,
}

impl VectorStore {
    pub fn new(
        exec_queue_nodes: ExecQueueUpdate,
        max_cache_level: u8,
        database_name: String,
        root_vec: LazyItemRef<MergedNode>,
        levels_prob: Arc<Vec<(f64, i32)>>,
        quant_dim: usize,
        prop_file: Arc<File>,
        lmdb: MetaDb,
        current_version: ArcShift<Hash>,
<<<<<<< HEAD
        quantization_metric: ArcShift<QuantizationMetric>,
=======
        quantization_metric: Arc<QuantizationMetric>,
>>>>>>> 9c6eaa21
        distance_metric: Arc<DistanceMetric>,
        storage_type: StorageType,
        vcs: Arc<VersionControl>,
    ) -> Self {
        VectorStore {
            exec_queue_nodes,
            max_cache_level,
            database_name,
            root_vec,
            levels_prob,
            quant_dim,
            prop_file,
            lmdb,
            current_version,
            current_open_transaction: ArcShift::new(None),
            quantization_metric,
            distance_metric,
            storage_type,
            vcs,
        }
    }
    // Get method
    pub fn get_current_version(&self) -> Hash {
        let mut arc = self.current_version.clone();
        arc.get().clone()
    }

    // Set method
    pub fn set_current_version(&self, new_version: Hash) {
        let mut arc = self.current_version.clone();
        arc.update(new_version);
    }
}

// Quantized vector embedding
#[derive(Debug, Clone, PartialEq)]
pub struct QuantizedVectorEmbedding {
    pub quantized_vec: Arc<Storage>,
    pub hash_vec: VectorId,
}

// Raw vector embedding
#[derive(Debug, Clone, rkyv::Archive, rkyv::Serialize, rkyv::Deserialize, PartialEq)]
pub struct RawVectorEmbedding {
    pub raw_vec: Vec<f32>,
    pub hash_vec: VectorId,
}

type VectorStoreMap = DashMap<String, Arc<VectorStore>>;
type UserDataCache = DashMap<String, (String, i32, i32, std::time::SystemTime, Vec<String>)>;

// Define the AppEnv struct
pub struct AppEnv {
    pub user_data_cache: UserDataCache,
    pub vector_store_map: VectorStoreMap,
    pub persist: Arc<Environment>,
}

static AIN_ENV: OnceLock<Result<Arc<AppEnv>, WaCustomError>> = OnceLock::new();

pub fn get_app_env() -> Result<Arc<AppEnv>, WaCustomError> {
    AIN_ENV
        .get_or_init(|| {
            let path = Path::new("./_mdb"); // TODO: prefix the customer & database name

            // Ensure the directory exists
            create_dir_all(&path).map_err(|e| WaCustomError::DatabaseError(e.to_string()))?;
            // Initialize the environment
            let env = Environment::new()
                .set_max_dbs(4)
                .set_map_size(10485760) // Set the maximum size of the database to 10MB
                .open(&path)
                .map_err(|e| WaCustomError::DatabaseError(e.to_string()))?;

            Ok(Arc::new(AppEnv {
                user_data_cache: DashMap::new(),
                vector_store_map: DashMap::new(),
                persist: Arc::new(env),
            }))
        })
        .clone()
}

#[derive(Clone)]
pub struct STM<T: 'static> {
    pub arcshift: ArcShift<T>,
    max_retries: usize,
    strict: bool,
}

fn backoff(iteration: usize) {
    let spins = 1 << iteration;
    for _ in 0..spins {
        std::thread::yield_now();
    }
}

impl<T> STM<T>
where
    T: 'static,
{
    pub fn new(initial_value: T, max_retries: usize, strict: bool) -> Self {
        Self {
            arcshift: ArcShift::new(initial_value),
            max_retries,
            strict,
        }
    }

    pub fn get(&mut self) -> &T {
        self.arcshift.get()
    }

    pub fn update(&mut self, new_value: T) {
        self.arcshift.update(new_value);
    }

    /// Update the value inside the ArcShift using a transactional update function.
    ///
    /// Internally it uses [ArcShift::rcu] and performs a fixed amount of retries
    /// before giving up and returning an error.
    ///
    /// TODO: Consider making the api more ergonomic. Strict and non-strict
    /// failure can be made into separate error types so that the caller
    /// does not need to check the boolean value to figure out if the
    /// update succeeded or not.
    pub fn transactional_update<F>(&mut self, mut update_fn: F) -> Result<bool, WaCustomError>
    where
        F: FnMut(&T) -> T,
    {
        let mut updated = false;
        let mut tries = 0;

        while !updated {
            // TODO: consider using rcu_maybe to avoid unnecessary updates
            // that will require changing update check semantics
            updated = self.arcshift.rcu(|t| update_fn(t));

            if !updated {
                if tries >= self.max_retries {
                    if !self.strict {
                        return Ok(false);
                    }

                    return Err(WaCustomError::LockError(
                        "Unable to update data inside ArcShift".to_string(),
                    ));
                }

                // Apply backoff before the next retry attempt
                backoff(tries);
                tries += 1;
            }
        }

        Ok(updated)
    }
}

#[derive(Debug, Clone)]
pub struct SparseVector {
    pub vector_id: u32,
    pub entries: Vec<(u32, f32)>,
}

impl SparseVector {
    pub fn new(vector_id: u32, entries: Vec<(u32, f32)>) -> Self {
        Self { vector_id, entries }
    }
}<|MERGE_RESOLUTION|>--- conflicted
+++ resolved
@@ -9,13 +9,10 @@
 use crate::models::identity_collections::*;
 use crate::models::lazy_load::*;
 use crate::models::versioning::*;
-use crate::quantization::product::ProductQuantization;
-use crate::quantization::scalar::ScalarQuantization;
-<<<<<<< HEAD
-use crate::quantization::{Quantization, QuantizationError, StorageType};
-=======
-use crate::quantization::{Quantization, QuantizationError,StorageType};
->>>>>>> 9c6eaa21
+use crate::quantization::{
+    product::ProductQuantization, scalar::ScalarQuantization, Quantization, QuantizationError,
+    StorageType,
+};
 use crate::storage::Storage;
 use arcshift::ArcShift;
 use dashmap::DashMap;
@@ -24,7 +21,6 @@
 use std::fmt;
 use std::fs::*;
 use std::hash::{DefaultHasher, Hash as StdHash, Hasher};
-use std::hint::spin_loop;
 use std::path::Path;
 use std::sync::{Arc, OnceLock};
 
@@ -174,7 +170,11 @@
 }
 
 impl Quantization for QuantizationMetric {
-    fn quantize(&self, vector: &[f32], storage_type: StorageType) -> Result<Storage, QuantizationError> {
+    fn quantize(
+        &self,
+        vector: &[f32],
+        storage_type: StorageType,
+    ) -> Result<Storage, QuantizationError> {
         match self {
             Self::Scalar => ScalarQuantization.quantize(vector, storage_type),
             Self::Product(product) => product.quantize(vector, storage_type),
@@ -339,7 +339,9 @@
 
 impl VectorQt {
     pub fn unsigned_byte(vec: &[f32]) -> Self {
-        let quant_vec = simp_quant(vec).inspect_err(|x| println!("{:?}",x)).unwrap();
+        let quant_vec = simp_quant(vec)
+            .inspect_err(|x| println!("{:?}", x))
+            .unwrap();
         let mag = mag_square_u8(&quant_vec);
         Self::UnsignedByte { mag, quant_vec }
     }
@@ -396,11 +398,7 @@
         prop_file: Arc<File>,
         lmdb: MetaDb,
         current_version: ArcShift<Hash>,
-<<<<<<< HEAD
         quantization_metric: ArcShift<QuantizationMetric>,
-=======
-        quantization_metric: Arc<QuantizationMetric>,
->>>>>>> 9c6eaa21
         distance_metric: Arc<DistanceMetric>,
         storage_type: StorageType,
         vcs: Arc<VersionControl>,
