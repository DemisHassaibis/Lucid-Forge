use super::CustomSerialize;
use crate::models::{
    cache_loader::NodeRegistry,
<<<<<<< HEAD
    lazy_load::{EagerLazyItemSet, FileIndex, LazyItemMap, LazyItemRef},
    types::{BytesToRead, FileOffset, HNSWLevel, MergedNode, PropState, VersionId},
=======
    lazy_load::{EagerLazyItemSet, FileIndex, LazyItemRef},
    types::{MergedNode, PropState},
>>>>>>> 86874305
};
use arcshift::ArcShift;
use byteorder::{LittleEndian, ReadBytesExt, WriteBytesExt};
use std::collections::HashSet;
use std::{
    io::{Read, Seek, SeekFrom, Write},
    sync::Arc,
};

impl CustomSerialize for MergedNode {
    fn serialize<W: Write + Seek>(&self, writer: &mut W) -> std::io::Result<u32> {
        let start_offset = writer.stream_position()? as u32;

        // Serialize basic fields
        writer.write_u8(self.hnsw_level.0)?;

        // Serialize prop
        let mut prop = self.prop.clone();
        let prop_state = prop.get();
        match &*prop_state {
            PropState::Ready(node_prop) => {
                if let Some((FileOffset(offset), BytesToRead(length))) = node_prop.location {
                    writer.write_u32::<LittleEndian>(offset)?;
                    writer.write_u32::<LittleEndian>(length)?;
                } else {
                    return Err(std::io::Error::new(
                        std::io::ErrorKind::InvalidData,
                        "Ready PropState with no location",
                    ));
                }
            }
            PropState::Pending((FileOffset(offset), BytesToRead(length))) => {
                writer.write_u32::<LittleEndian>(*offset)?;
                writer.write_u32::<LittleEndian>(*length)?;
            }
        }

        // Create and write indicator byte
        let mut indicator: u8 = 0;
        let parent_present = self.parent.is_valid();
        let child_present = self.child.is_valid();
        if parent_present {
            indicator |= 0b00000001;
        }
        if child_present {
            indicator |= 0b00000010;
        }
        writer.write_u8(indicator)?;

        // Write placeholders only for present parent and child
        let parent_placeholder = if parent_present {
            let pos = writer.stream_position()? as u32;
            writer.write_u32::<LittleEndian>(0)?;
            writer.write_u32::<LittleEndian>(0)?;
            Some(pos)
        } else {
            None
        };

        let child_placeholder = if child_present {
            let pos = writer.stream_position()? as u32;
            writer.write_u32::<LittleEndian>(0)?;
            writer.write_u32::<LittleEndian>(0)?;
            Some(pos)
        } else {
            None
        };

        // Write placeholders for neighbors and versions
        let neighbors_placeholder = writer.stream_position()? as u32;
        writer.write_u32::<LittleEndian>(u32::MAX)?;

        // Serialize parent if present
        let parent_offset = if parent_present {
            Some(self.parent.serialize(writer)?)
        } else {
            None
        };

        // Serialize child if present
        let child_offset = if child_present {
            Some(self.child.serialize(writer)?)
        } else {
            None
        };

        // Serialize neighbors
        let neighbors_offset = self.neighbors.serialize(writer)?;

        // Update placeholders
        let end_pos = writer.stream_position()?;

        if let (Some(placeholder), Some(offset)) = (parent_placeholder, parent_offset) {
            writer.seek(SeekFrom::Start(placeholder as u64))?;
            writer.write_u32::<LittleEndian>(offset)?;
<<<<<<< HEAD
            writer.write_u16::<LittleEndian>(self.parent.get_current_version().0)?;
=======
            writer.write_u32::<LittleEndian>(*self.parent.get_current_version())?;
>>>>>>> 86874305
        }

        if let (Some(placeholder), Some(offset)) = (child_placeholder, child_offset) {
            writer.seek(SeekFrom::Start(placeholder as u64))?;
            writer.write_u32::<LittleEndian>(offset)?;
<<<<<<< HEAD
            writer.write_u16::<LittleEndian>(self.child.get_current_version().0)?;
=======
            writer.write_u32::<LittleEndian>(*self.child.get_current_version())?;
>>>>>>> 86874305
        }

        writer.seek(SeekFrom::Start(neighbors_placeholder as u64))?;
        writer.write_u32::<LittleEndian>(neighbors_offset)?;

        // Return to the end of the serialized data
        writer.seek(SeekFrom::Start(end_pos))?;

        Ok(start_offset)
    }

    fn deserialize<R: Read + Seek>(
        reader: &mut R,
        file_index: FileIndex,
        cache: Arc<NodeRegistry<R>>,
        max_loads: u16,
        skipm: &mut HashSet<u64>,
    ) -> std::io::Result<Self> {
        match file_index {
            FileIndex::Invalid => Err(std::io::Error::new(
                std::io::ErrorKind::InvalidInput,
                "Cannot deserialize MergedNode with an invalid FileIndex",
            )),
            FileIndex::Valid {
                offset: FileOffset(offset),
                version,
            } => {
                reader.seek(SeekFrom::Start(offset as u64))?;
                // Read basic fields
                let hnsw_level = HNSWLevel(reader.read_u8()?);
                // Read prop
                let prop_offset = FileOffset(reader.read_u32::<LittleEndian>()?);
                let prop_length = BytesToRead(reader.read_u32::<LittleEndian>()?);
                let prop = PropState::Pending((prop_offset, prop_length));
                // Read indicator byte
                let indicator = reader.read_u8()?;
                let parent_present = indicator & 0b00000001 != 0;
                let child_present = indicator & 0b00000010 != 0;
                // Read offsets
                let mut parent_offset_and_version = None;
                let mut child_offset_and_version = None;
                if parent_present {
                    parent_offset_and_version = Some((
                        reader.read_u32::<LittleEndian>()?,
                        reader.read_u32::<LittleEndian>()?.into(),
                    ));
                }
                if child_present {
                    child_offset_and_version = Some((
                        reader.read_u32::<LittleEndian>()?,
                        reader.read_u32::<LittleEndian>()?.into(),
                    ));
                }
                let neighbors_offset = reader.read_u32::<LittleEndian>()?;
                // Deserialize parent
                let parent = if let Some((offset, version)) = parent_offset_and_version {
                    LazyItemRef::deserialize(
                        reader,
                        FileIndex::Valid {
                            offset: FileOffset(offset),
                            version: VersionId(version),
                        },
                        cache.clone(),
                        max_loads,
                        skipm,
                    )?
                } else {
                    LazyItemRef::new_invalid()
                };
                // Deserialize child
                let child = if let Some((offset, version)) = child_offset_and_version {
                    LazyItemRef::deserialize(
                        reader,
                        FileIndex::Valid {
                            offset: FileOffset(offset),
                            version: VersionId(version),
                        },
                        cache.clone(),
                        max_loads,
                        skipm,
                    )?
                } else {
                    LazyItemRef::new_invalid()
                };
                // Deserialize neighbors
                let neighbors = EagerLazyItemSet::deserialize(
                    reader,
                    FileIndex::Valid {
                        offset: FileOffset(neighbors_offset),
                        version,
                    },
                    cache.clone(),
                    max_loads,
                    skipm,
                )?;
<<<<<<< HEAD
                // Deserialize versions
                let versions = LazyItemMap::deserialize(
                    reader,
                    FileIndex::Valid {
                        offset: FileOffset(versions_offset),
                        version,
                    },
                    cache.clone(),
                    max_loads,
                    skipm,
                )?;
=======
>>>>>>> 86874305
                Ok(MergedNode {
                    hnsw_level,
                    prop: ArcShift::new(prop),
                    neighbors,
                    parent,
                    child,
                })
            }
        }
    }
}<|MERGE_RESOLUTION|>--- conflicted
+++ resolved
@@ -1,13 +1,8 @@
 use super::CustomSerialize;
 use crate::models::{
     cache_loader::NodeRegistry,
-<<<<<<< HEAD
-    lazy_load::{EagerLazyItemSet, FileIndex, LazyItemMap, LazyItemRef},
+    lazy_load::{EagerLazyItemSet, FileIndex, LazyItemRef},
     types::{BytesToRead, FileOffset, HNSWLevel, MergedNode, PropState, VersionId},
-=======
-    lazy_load::{EagerLazyItemSet, FileIndex, LazyItemRef},
-    types::{MergedNode, PropState},
->>>>>>> 86874305
 };
 use arcshift::ArcShift;
 use byteorder::{LittleEndian, ReadBytesExt, WriteBytesExt};
@@ -103,21 +98,13 @@
         if let (Some(placeholder), Some(offset)) = (parent_placeholder, parent_offset) {
             writer.seek(SeekFrom::Start(placeholder as u64))?;
             writer.write_u32::<LittleEndian>(offset)?;
-<<<<<<< HEAD
-            writer.write_u16::<LittleEndian>(self.parent.get_current_version().0)?;
-=======
             writer.write_u32::<LittleEndian>(*self.parent.get_current_version())?;
->>>>>>> 86874305
         }
 
         if let (Some(placeholder), Some(offset)) = (child_placeholder, child_offset) {
             writer.seek(SeekFrom::Start(placeholder as u64))?;
             writer.write_u32::<LittleEndian>(offset)?;
-<<<<<<< HEAD
-            writer.write_u16::<LittleEndian>(self.child.get_current_version().0)?;
-=======
             writer.write_u32::<LittleEndian>(*self.child.get_current_version())?;
->>>>>>> 86874305
         }
 
         writer.seek(SeekFrom::Start(neighbors_placeholder as u64))?;
@@ -213,20 +200,7 @@
                     max_loads,
                     skipm,
                 )?;
-<<<<<<< HEAD
-                // Deserialize versions
-                let versions = LazyItemMap::deserialize(
-                    reader,
-                    FileIndex::Valid {
-                        offset: FileOffset(versions_offset),
-                        version,
-                    },
-                    cache.clone(),
-                    max_loads,
-                    skipm,
-                )?;
-=======
->>>>>>> 86874305
+              
                 Ok(MergedNode {
                     hnsw_level,
                     prop: ArcShift::new(prop),
