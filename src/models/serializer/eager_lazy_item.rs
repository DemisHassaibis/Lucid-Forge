--- conflicted
+++ resolved
@@ -19,11 +19,7 @@
         self.0.serialize(writer)?;
         let item_placeholder = writer.stream_position()?;
         writer.write_u32::<LittleEndian>(0)?;
-<<<<<<< HEAD
-        writer.write_u16::<LittleEndian>(self.1.get_current_version().0)?;
-=======
         writer.write_u32::<LittleEndian>(*self.1.get_current_version())?;
->>>>>>> 86874305
         let item_offset = self.1.serialize(writer)?;
         let end_position = writer.stream_position()?;
 
