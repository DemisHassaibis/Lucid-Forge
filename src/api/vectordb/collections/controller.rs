use actix_web::{web, HttpResponse, Result};

use crate::app_context::AppContext;

use super::{
    dtos::{
        CreateCollectionDto, CreateCollectionDtoResponse, FindCollectionDto, GetCollectionsDto,
    },
    service,
};

pub(crate) async fn create_collection(
    web::Json(create_collection_dto): web::Json<CreateCollectionDto>,
    ctx: web::Data<AppContext>,
) -> Result<HttpResponse> {
    let lower_bound = create_collection_dto.min_val;
    let upper_bound = create_collection_dto.max_val;

    let collection = service::create_collection(ctx.into_inner(), create_collection_dto).await?;

    Ok(HttpResponse::Ok().json(CreateCollectionDtoResponse {
        id: collection.database_name.clone(), // will use the vector store name , till it does have a unique id
        dimensions: collection.dim,
        max_val: lower_bound,
        min_val: upper_bound,
        name: collection.database_name.clone(),
    }))
}

pub(crate) async fn get_collections(
    web::Query(get_collections_dto): web::Query<GetCollectionsDto>,
    ctx: web::Data<AppContext>,
) -> Result<HttpResponse> {
    let collections = service::get_collections(ctx.into_inner(), get_collections_dto).await?;
    Ok(HttpResponse::Ok().json(collections))
}

pub(crate) async fn get_collection_by_id(
    collection_id: web::Path<String>,
    ctx: web::Data<AppContext>,
) -> Result<HttpResponse> {
    let collection = service::get_collection_by_id(ctx.into_inner(), &collection_id).await?;
    Ok(HttpResponse::Ok().json(FindCollectionDto {
        id: collection.database_name.clone(),
        dimensions: collection.dim,
        vector_db_name: collection.database_name.clone(),
    }))
}

pub(crate) async fn delete_collection_by_id(
    collection_id: web::Path<String>,
<<<<<<< HEAD
) -> Result<HttpResponse> {
    let collection = service::delete_collection_by_id(&collection_id).await?;
=======
    ctx: web::Data<AppContext>,
) -> Result<HttpResponse> {
    let collection = service::delete_collection_by_id(ctx.into_inner(), &collection_id).await?;
>>>>>>> ad1f9274
    Ok(HttpResponse::Ok().json(FindCollectionDto {
        id: collection.database_name.clone(),
        dimensions: collection.dim,
        vector_db_name: collection.database_name.clone(),
    }))
}<|MERGE_RESOLUTION|>--- conflicted
+++ resolved
@@ -49,14 +49,10 @@
 
 pub(crate) async fn delete_collection_by_id(
     collection_id: web::Path<String>,
-<<<<<<< HEAD
-) -> Result<HttpResponse> {
-    let collection = service::delete_collection_by_id(&collection_id).await?;
-=======
     ctx: web::Data<AppContext>,
 ) -> Result<HttpResponse> {
     let collection = service::delete_collection_by_id(ctx.into_inner(), &collection_id).await?;
->>>>>>> ad1f9274
+
     Ok(HttpResponse::Ok().json(FindCollectionDto {
         id: collection.database_name.clone(),
         dimensions: collection.dim,
