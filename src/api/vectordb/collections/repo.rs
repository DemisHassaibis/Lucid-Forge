use std::sync::Arc;

use crate::{
    api_service::init_vector_store, app_context::AppContext, models::types::{get_app_env, VectorStore}
};

use super::{
    dtos::{FindCollectionDto, GetCollectionsDto},
    error::CollectionsError,
};

pub(crate) async fn create_vector_store(
    ctx: Arc<AppContext>,
    name: String,
    size: usize,
    lower_bound: Option<f32>,
    upper_bound: Option<f32>,
    num_layers: u8,
) -> Result<Arc<VectorStore>, CollectionsError> {
    // Call init_vector_store using web::block
<<<<<<< HEAD
    let result = init_vector_store(name, size, lower_bound, upper_bound, num_layers).await;
=======
    let result = init_vector_store(ctx, name, size, lower_bound, upper_bound, max_cache_level).await;
>>>>>>> c8072866
    result.map_err(|e| CollectionsError::FailedToCreateCollection(e.to_string()))
}

pub(crate) async fn get_vector_stores(
    _get_collections_dto: GetCollectionsDto,
) -> Result<Vec<FindCollectionDto>, CollectionsError> {
    let env = match get_app_env() {
        Ok(env) => env,
        Err(_) => return Err(CollectionsError::FailedToGetAppEnv),
    };
    let vec_store = env
        .vector_store_map
        .iter()
        .map(|v| FindCollectionDto {
            id: v.database_name.clone(),
            dimensions: v.dim,
            vector_db_name: v.database_name.clone(),
        })
        .collect();
    Ok(vec_store)
}

pub(crate) async fn get_vector_store_by_name(
    name: &str,
) -> Result<Arc<VectorStore>, CollectionsError> {
    let env = match get_app_env() {
        Ok(env) => env,
        Err(_) => return Err(CollectionsError::FailedToGetAppEnv),
    };
    // Try to get the vector store from the environment
    let vec_store = match env.vector_store_map.get(name) {
        Some(store) => store.clone(),
        None => {
            // Vector store not found, return an error response
            return Err(CollectionsError::NotFound);
        }
    };
    Ok(vec_store)
}

pub(crate) async fn delete_vector_store_by_name(
    name: &str,
) -> Result<Arc<VectorStore>, CollectionsError> {
    let env = match get_app_env() {
        Ok(env) => env,
        Err(_) => return Err(CollectionsError::FailedToGetAppEnv),
    };
    // Try to get the vector store from the environment
    let vec_store = match env.vector_store_map.remove(name) {
        Some((_, store)) => store,
        None => {
            // Vector store not found, return an error response
            return Err(CollectionsError::NotFound);
        }
    };
    Ok(vec_store)
}<|MERGE_RESOLUTION|>--- conflicted
+++ resolved
@@ -1,7 +1,9 @@
 use std::sync::Arc;
 
 use crate::{
-    api_service::init_vector_store, app_context::AppContext, models::types::{get_app_env, VectorStore}
+    api_service::init_vector_store,
+    app_context::AppContext,
+    models::types::{get_app_env, VectorStore},
 };
 
 use super::{
@@ -18,11 +20,7 @@
     num_layers: u8,
 ) -> Result<Arc<VectorStore>, CollectionsError> {
     // Call init_vector_store using web::block
-<<<<<<< HEAD
-    let result = init_vector_store(name, size, lower_bound, upper_bound, num_layers).await;
-=======
-    let result = init_vector_store(ctx, name, size, lower_bound, upper_bound, max_cache_level).await;
->>>>>>> c8072866
+    let result = init_vector_store(ctx, name, size, lower_bound, upper_bound, num_layers).await;
     result.map_err(|e| CollectionsError::FailedToCreateCollection(e.to_string()))
 }
 
