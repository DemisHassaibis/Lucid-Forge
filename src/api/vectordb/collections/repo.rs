--- conflicted
+++ resolved
@@ -22,11 +22,6 @@
     result.map_err(|e| CollectionsError::FailedToCreateCollection(e.to_string()))
 }
 
-<<<<<<< HEAD
-pub(crate) async fn get_vector_store_by_name(
-    name: &str,
-) -> Result<Arc<VectorStore>, CollectionsError> {
-=======
 pub(crate) async fn get_vector_stores(
     _get_collections_dto: GetCollectionsDto,
 ) -> Result<Vec<FindCollectionDto>, CollectionsError> {
@@ -46,8 +41,9 @@
     Ok(vec_store)
 }
 
-pub(crate) fn get_vector_store_by_name(name: &str) -> Result<Arc<VectorStore>, CollectionsError> {
->>>>>>> e3f63791
+pub(crate) async fn get_vector_store_by_name(
+    name: &str,
+) -> Result<Arc<VectorStore>, CollectionsError> {
     let env = match get_app_env() {
         Ok(env) => env,
         Err(_) => return Err(CollectionsError::FailedToGetAppEnv),
@@ -63,7 +59,7 @@
     Ok(vec_store)
 }
 
-pub(crate) fn delete_vector_store_by_name(
+pub(crate) async fn delete_vector_store_by_name(
     name: &str,
 ) -> Result<Arc<VectorStore>, CollectionsError> {
     let env = match get_app_env() {
