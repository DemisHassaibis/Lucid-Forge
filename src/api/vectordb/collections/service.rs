use std::sync::Arc;

use crate::models::types::VectorStore;

use super::{
    dtos::{CreateCollectionDto, FindCollectionDto, GetCollectionsDto},
    error::CollectionsError,
    repo,
};

pub(crate) async fn create_collection(
    create_collection_dto: CreateCollectionDto,
) -> Result<Arc<VectorStore>, CollectionsError> {
    // Define the parameters for init_vector_store
    let name = create_collection_dto.vector_db_name;
    let size = create_collection_dto.dimensions as usize;
    let lower_bound = create_collection_dto.min_val;
    let upper_bound = create_collection_dto.max_val;
    // ---------------------------
    // -- TODO Maximum cache level
    // ---------------------------
    let max_cache_level = 5;

    repo::create_vector_store(name, size, lower_bound, upper_bound, max_cache_level).await
}

<<<<<<< HEAD
pub(crate) async fn get_collection_by_id(
=======
pub(crate) async fn get_collections(
    get_collections_dto: GetCollectionsDto,
) -> Result<Vec<FindCollectionDto>, CollectionsError> {
    let collections = repo::get_vector_stores(get_collections_dto).await?;
    Ok(collections)
}

pub(crate) fn get_collection_by_id(
>>>>>>> e3f63791
    collection_id: &str,
) -> Result<Arc<VectorStore>, CollectionsError> {
    let store = repo::get_vector_store_by_name(collection_id).await?;
    Ok(store)
}

pub(crate) fn delete_collection_by_id(
    collection_id: &str,
) -> Result<Arc<VectorStore>, CollectionsError> {
    let store = repo::delete_vector_store_by_name(collection_id)?;
    Ok(store)
}<|MERGE_RESOLUTION|>--- conflicted
+++ resolved
@@ -24,9 +24,6 @@
     repo::create_vector_store(name, size, lower_bound, upper_bound, max_cache_level).await
 }
 
-<<<<<<< HEAD
-pub(crate) async fn get_collection_by_id(
-=======
 pub(crate) async fn get_collections(
     get_collections_dto: GetCollectionsDto,
 ) -> Result<Vec<FindCollectionDto>, CollectionsError> {
@@ -34,17 +31,16 @@
     Ok(collections)
 }
 
-pub(crate) fn get_collection_by_id(
->>>>>>> e3f63791
+pub(crate) async fn get_collection_by_id(
     collection_id: &str,
 ) -> Result<Arc<VectorStore>, CollectionsError> {
     let store = repo::get_vector_store_by_name(collection_id).await?;
     Ok(store)
 }
 
-pub(crate) fn delete_collection_by_id(
+pub(crate) async fn delete_collection_by_id(
     collection_id: &str,
 ) -> Result<Arc<VectorStore>, CollectionsError> {
-    let store = repo::delete_vector_store_by_name(collection_id)?;
+    let store = repo::delete_vector_store_by_name(collection_id).await?;
     Ok(store)
 }