--- conflicted
+++ resolved
@@ -3,13 +3,8 @@
 use crate::models::versioning::Hash;
 
 use crate::{
-<<<<<<< HEAD
-    api::vectordb::collections, api_service::run_upload, app_context::AppContext,
-=======
-    api::vectordb::collections,
     api_service::{run_upload, run_upload_in_transaction},
     app_context::AppContext,
->>>>>>> 7abef356
     models::rpc::VectorIdValue,
 };
 
@@ -47,8 +42,6 @@
         )],
     )
     .map_err(VectorsError::WaCustom)?;
-<<<<<<< HEAD
-=======
     Ok(CreateVectorResponseDto {
         id: create_vector_dto.id,
         values: create_vector_dto.values,
@@ -74,7 +67,6 @@
         )],
     )
     .map_err(VectorsError::WaCustom)?;
->>>>>>> 7abef356
     Ok(CreateVectorResponseDto {
         id: create_vector_dto.id,
         values: create_vector_dto.values,
