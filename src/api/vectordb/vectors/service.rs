--- conflicted
+++ resolved
@@ -1,13 +1,9 @@
 use std::sync::Arc;
 
-<<<<<<< HEAD
 use crate::{
-    config_loader::Config,
+    app_context::AppContext,
     models::{rpc::VectorIdValue, types::VectorId},
 };
-=======
-use crate::{app_context::AppContext, models::rpc::VectorIdValue};
->>>>>>> c8072866
 
 use super::{
     dtos::{
@@ -27,10 +23,11 @@
 }
 
 pub(crate) async fn get_vector_by_id(
+    ctx: Arc<AppContext>,
     collection_id: &str,
     vector_id: VectorId,
 ) -> Result<CreateVectorResponseDto, VectorsError> {
-    repo::get_vector_by_id(collection_id, vector_id).await
+    repo::get_vector_by_id(ctx, collection_id, vector_id).await
 }
 
 pub(crate) async fn update_vector_by_id(
