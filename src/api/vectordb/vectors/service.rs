use std::sync::Arc;

use crate::{config_loader::Config, models::rpc::VectorIdValue};

use super::{
    dtos::{
        CreateVectorDto, CreateVectorResponseDto, FindSimilarVectorsDto,
        FindSimilarVectorsResponseDto, UpdateVectorDto, UpdateVectorResponseDto,
    },
    error::VectorsError,
    repo,
};

pub(crate) async fn create_vector(
    collection_id: &str,
    create_vector_dto: CreateVectorDto,
    config: Arc<Config>,
) -> Result<CreateVectorResponseDto, VectorsError> {
    repo::create_vector(collection_id, create_vector_dto, config).await
}

pub(crate) async fn get_vector_by_id(
    collection_id: &str,
    vector_id: &str,
) -> Result<CreateVectorResponseDto, VectorsError> {
    repo::get_vector_by_id(collection_id, vector_id).await
}

pub(crate) async fn update_vector_by_id(
    collection_id: &str,
    vector_id: VectorIdValue,
    update_vector_dto: UpdateVectorDto,
    config: Arc<Config>,
) -> Result<UpdateVectorResponseDto, VectorsError> {
    repo::update_vector(collection_id, vector_id, update_vector_dto, config).await
}

<<<<<<< HEAD
pub(crate) async fn delete_vector_by_id(
    collection_id: &str,
    vector_id: VectorIdValue,
) -> Result<CreateVectorResponseDto, VectorsError> {
    repo::delete_vector_by_id(collection_id, vector_id).await
=======
pub(crate) async fn find_similar_vectors(
    find_similar_vectors: FindSimilarVectorsDto,
) -> Result<FindSimilarVectorsResponseDto, VectorsError> {
    let similar_vectors = repo::find_similar_vectors(find_similar_vectors).await?;

    Ok(FindSimilarVectorsResponseDto {
        results: similar_vectors,
    })
>>>>>>> 85229800
}<|MERGE_RESOLUTION|>--- conflicted
+++ resolved
@@ -35,13 +35,6 @@
     repo::update_vector(collection_id, vector_id, update_vector_dto, config).await
 }
 
-<<<<<<< HEAD
-pub(crate) async fn delete_vector_by_id(
-    collection_id: &str,
-    vector_id: VectorIdValue,
-) -> Result<CreateVectorResponseDto, VectorsError> {
-    repo::delete_vector_by_id(collection_id, vector_id).await
-=======
 pub(crate) async fn find_similar_vectors(
     find_similar_vectors: FindSimilarVectorsDto,
 ) -> Result<FindSimilarVectorsResponseDto, VectorsError> {
@@ -50,5 +43,11 @@
     Ok(FindSimilarVectorsResponseDto {
         results: similar_vectors,
     })
->>>>>>> 85229800
+}
+
+pub(crate) async fn delete_vector_by_id(
+    collection_id: &str,
+    vector_id: VectorIdValue,
+) -> Result<CreateVectorResponseDto, VectorsError> {
+    repo::delete_vector_by_id(collection_id, vector_id).await
 }