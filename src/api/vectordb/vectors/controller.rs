use crate::{config_loader::Config, models::rpc::VectorIdValue};
use actix_web::{web, HttpResponse, Result};

use super::{
    dtos::{CreateVectorDto, FindSimilarVectorsDto, UpdateVectorDto},
    service,
};

pub(crate) async fn create_vector(
    collection_id: web::Path<String>,
    web::Json(create_vector_dto): web::Json<CreateVectorDto>,
    config: web::Data<Config>,
) -> Result<HttpResponse> {
    let vector =
        service::create_vector(&collection_id, create_vector_dto, config.into_inner()).await?;
    Ok(HttpResponse::Ok().json(vector))
}

pub(crate) async fn get_vector_by_id(path: web::Path<(String, String)>) -> Result<HttpResponse> {
    let (collection_id, vector_id) = path.into_inner();
    let vector = service::get_vector_by_id(&collection_id, &vector_id).await?;
    Ok(HttpResponse::Ok().json(vector))
}

pub(crate) async fn update_vector_by_id(
    path: web::Path<(String, String)>,
    web::Json(update_vector_dto): web::Json<UpdateVectorDto>,
    config: web::Data<Config>,
) -> Result<HttpResponse> {
    let (collection_id, vector_id) = path.into_inner();
    let vector = service::update_vector_by_id(
        &collection_id,
        VectorIdValue::StringValue(vector_id),
        update_vector_dto,
        config.into_inner(),
    )
    .await?;
    Ok(HttpResponse::Ok().json(vector))
}

<<<<<<< HEAD
pub(crate) async fn delete_vector_by_id(path: web::Path<(String, String)>) -> Result<HttpResponse> {
    let (collection_id, vector_id) = path.into_inner();
    let _ =
        service::delete_vector_by_id(&collection_id, VectorIdValue::StringValue(vector_id)).await?;
    Ok(HttpResponse::NoContent().finish())
=======
pub(crate) async fn find_similar_vectors(
    web::Json(find_similar_vectors): web::Json<FindSimilarVectorsDto>,
) -> Result<HttpResponse> {
    let similar_vectors = service::find_similar_vectors(find_similar_vectors).await?;
    Ok(HttpResponse::Ok().json(similar_vectors))
>>>>>>> 85229800
}<|MERGE_RESOLUTION|>--- conflicted
+++ resolved
@@ -38,17 +38,16 @@
     Ok(HttpResponse::Ok().json(vector))
 }
 
-<<<<<<< HEAD
+pub(crate) async fn find_similar_vectors(
+    web::Json(find_similar_vectors): web::Json<FindSimilarVectorsDto>,
+) -> Result<HttpResponse> {
+    let similar_vectors = service::find_similar_vectors(find_similar_vectors).await?;
+    Ok(HttpResponse::Ok().json(similar_vectors))
+}
+
 pub(crate) async fn delete_vector_by_id(path: web::Path<(String, String)>) -> Result<HttpResponse> {
     let (collection_id, vector_id) = path.into_inner();
     let _ =
         service::delete_vector_by_id(&collection_id, VectorIdValue::StringValue(vector_id)).await?;
     Ok(HttpResponse::NoContent().finish())
-=======
-pub(crate) async fn find_similar_vectors(
-    web::Json(find_similar_vectors): web::Json<FindSimilarVectorsDto>,
-) -> Result<HttpResponse> {
-    let similar_vectors = service::find_similar_vectors(find_similar_vectors).await?;
-    Ok(HttpResponse::Ok().json(similar_vectors))
->>>>>>> 85229800
 }