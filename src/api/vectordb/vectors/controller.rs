<<<<<<< HEAD
=======
use crate::{app_context::AppContext, models::rpc::VectorIdValue};
use actix_web::{web, HttpResponse, Result};

>>>>>>> c8072866
use super::{
    dtos::{CreateVectorDto, FindSimilarVectorsDto, UpdateVectorDto},
    service,
};
use crate::{
    config_loader::Config,
    models::{rpc::VectorIdValue, types::VectorId},
};
use actix_web::{web, HttpResponse, Result};

pub(crate) async fn create_vector(
    collection_id: web::Path<String>,
    web::Json(create_vector_dto): web::Json<CreateVectorDto>,
    ctx: web::Data<AppContext>,
) -> Result<HttpResponse> {
    let vector = service::create_vector(
        ctx.into_inner(),
        &collection_id,
        create_vector_dto,
    ).await?;
    Ok(HttpResponse::Ok().json(vector))
}

pub(crate) async fn get_vector_by_id(path: web::Path<(String, String)>) -> Result<HttpResponse> {
    let (collection_id, vector_id) = path.into_inner();
    let vector = service::get_vector_by_id(&collection_id, VectorId::Str(vector_id)).await?;
    Ok(HttpResponse::Ok().json(vector))
}

pub(crate) async fn update_vector_by_id(
    path: web::Path<(String, String)>,
    web::Json(update_vector_dto): web::Json<UpdateVectorDto>,
    ctx: web::Data<AppContext>,
) -> Result<HttpResponse> {
    let (collection_id, vector_id) = path.into_inner();
    let vector = service::update_vector_by_id(
        ctx.into_inner(),
        &collection_id,
        VectorIdValue::StringValue(vector_id),
        update_vector_dto,
    )
    .await?;
    Ok(HttpResponse::Ok().json(vector))
}

pub(crate) async fn find_similar_vectors(
    web::Json(find_similar_vectors): web::Json<FindSimilarVectorsDto>,
) -> Result<HttpResponse> {
    let similar_vectors = service::find_similar_vectors(find_similar_vectors).await?;
    Ok(HttpResponse::Ok().json(similar_vectors))
}<|MERGE_RESOLUTION|>--- conflicted
+++ resolved
@@ -1,35 +1,32 @@
-<<<<<<< HEAD
-=======
-use crate::{app_context::AppContext, models::rpc::VectorIdValue};
 use actix_web::{web, HttpResponse, Result};
 
->>>>>>> c8072866
 use super::{
     dtos::{CreateVectorDto, FindSimilarVectorsDto, UpdateVectorDto},
     service,
 };
 use crate::{
-    config_loader::Config,
+    app_context::AppContext,
     models::{rpc::VectorIdValue, types::VectorId},
 };
-use actix_web::{web, HttpResponse, Result};
 
 pub(crate) async fn create_vector(
     collection_id: web::Path<String>,
     web::Json(create_vector_dto): web::Json<CreateVectorDto>,
     ctx: web::Data<AppContext>,
 ) -> Result<HttpResponse> {
-    let vector = service::create_vector(
-        ctx.into_inner(),
-        &collection_id,
-        create_vector_dto,
-    ).await?;
+    let vector =
+        service::create_vector(ctx.into_inner(), &collection_id, create_vector_dto).await?;
     Ok(HttpResponse::Ok().json(vector))
 }
 
-pub(crate) async fn get_vector_by_id(path: web::Path<(String, String)>) -> Result<HttpResponse> {
+pub(crate) async fn get_vector_by_id(
+    path: web::Path<(String, String)>,
+    ctx: web::Data<AppContext>,
+) -> Result<HttpResponse> {
     let (collection_id, vector_id) = path.into_inner();
-    let vector = service::get_vector_by_id(&collection_id, VectorId::Str(vector_id)).await?;
+    let vector =
+        service::get_vector_by_id(ctx.into_inner(), &collection_id, VectorId::Str(vector_id))
+            .await?;
     Ok(HttpResponse::Ok().json(vector))
 }
 
