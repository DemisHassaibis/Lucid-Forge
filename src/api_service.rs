--- conflicted
+++ resolved
@@ -81,28 +81,6 @@
             value: vector_list.clone(),
             location: Some((FileOffset(0), BytesToRead(0))),
         });
-<<<<<<< HEAD
-        let current_node = Arc::new(RwLock::new(MergedNode {
-            version_id: VersionId(0), // Initialize with appropriate version ID
-            hnsw_level: HNSWLevel(l),
-            prop: Arc::new(RwLock::new(PropState::Ready(prop.clone()))),
-            neighbors: LazyItems::new(),
-            parent: None,
-            child: None,
-            versions: LazyItems::new(),
-            persist_flag: Arc::new(RwLock::new(true)),
-        }));
-
-        let nn = LazyItemRef::new_with_lock(current_node.clone());
-
-        if let Some(prev_node) = prev
-            .as_ref()
-            .and_then(|prev| prev.item.read().unwrap().data.clone())
-        {
-            let mut prev_guard = prev_node.write().unwrap();
-            current_node.write().unwrap().set_parent(prev.clone());
-            prev_guard.set_child(Some(nn.clone()));
-=======
         let mut current_node = Item::new(MergedNode {
             version_id: 0, // Initialize with appropriate version ID
             hnsw_level: l as u8,
@@ -122,7 +100,6 @@
                 .get()
                 .set_parent(prev.clone().item.get().clone());
             prev_node.set_child(lazy_node.clone());
->>>>>>> 1223f325
         }
         prev = nn.clone();
 
